--- conflicted
+++ resolved
@@ -167,7 +167,37 @@
             return StatusCode(StatusCodes.Status500InternalServerError, "An error occurred while retrieving Buyer Request orders.");
         }
     }
-<<<<<<< HEAD
+    
+    // Add Request
+    [HttpPost("request")]
+    public IActionResult AddRequest([FromBody] AddRequestDTO requestDto)
+    {
+        // Validate the input
+        if (requestDto == null)
+        {
+            _logger.LogError("AddRequest: Request DTO is null.");
+            return BadRequest("Full request data is required.");
+        }
+
+        if (!ModelState.IsValid)
+        {
+            _logger.LogError("AddRequest: Invalid model state.");
+            return BadRequest(ModelState);
+        }
+
+        try
+        {
+            // Call the service to add the request
+            var response = _serviceManager.OrderService.AddRequestAsync(requestDto).Result;
+            // Return the response
+            return StatusCode(response.Status, response);
+        }
+        catch (Exception ex)
+        {
+            _logger.LogError($"AddRequest: {ex.Message}");
+            return StatusCode(StatusCodes.Status500InternalServerError, "An error occurred while adding the request.");
+        }
+    }
 
 
     // Analysis 
@@ -186,37 +216,5 @@
         var res = _serviceManager.OrderService.GetTotalSalesByOrderTypeAsync().Result;
 
         return Ok(res);
-=======
-    
-    // Add Request
-    [HttpPost("request")]
-    public IActionResult AddRequest([FromBody] AddRequestDTO requestDto)
-    {
-        // Validate the input
-        if (requestDto == null)
-        {
-            _logger.LogError("AddRequest: Request DTO is null.");
-            return BadRequest("Full request data is required.");
-        }
-
-        if (!ModelState.IsValid)
-        {
-            _logger.LogError("AddRequest: Invalid model state.");
-            return BadRequest(ModelState);
-        }
-
-        try
-        {
-            // Call the service to add the request
-            var response = _serviceManager.OrderService.AddRequestAsync(requestDto).Result;
-            // Return the response
-            return StatusCode(response.Status, response);
-        }
-        catch (Exception ex)
-        {
-            _logger.LogError($"AddRequest: {ex.Message}");
-            return StatusCode(StatusCodes.Status500InternalServerError, "An error occurred while adding the request.");
-        }
->>>>>>> 7b727f69
     }
 }