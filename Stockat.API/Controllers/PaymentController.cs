﻿using Microsoft.AspNetCore.Http;
using Microsoft.AspNetCore.Mvc;
using Stockat.Core.IServices;
using Stockat.Core;
using Microsoft.AspNetCore.Authorization;
using Stockat.Core.Enums;
using Stripe;
using Stripe.Checkout;
using Stockat.Core.Entities;
using System.Net.Mail;
using Stockat.Core.Helpers;
using Stockat.Core.DTOs.ServiceRequestDTOs;

namespace Stockat.API.Controllers;

[Route("api/[controller]")]
[ApiController]
public class PaymentController : ControllerBase
{
    private readonly ILoggerManager _logger;
    private readonly IServiceManager _serviceManager;


    public PaymentController(ILoggerManager logger, IServiceManager serviceManager)
    {
        _logger = logger;
        _serviceManager = serviceManager;
    }

    // Internal Stripe Func
    [HttpPost("webhook/confirm")]
    [AllowAnonymous]
    public async Task<IActionResult> StripeWebhook()
    {
        var json = await new StreamReader(HttpContext.Request.Body).ReadToEndAsync();
        _logger.LogInfo($"Webhook received: {json}");

        try
        {
            var endpointSecret = "whsec_998b0fe189fdd578f23438e132d9f7f2425b5982eb5f3ec3d98e14275daa0d3e";
            var stripeEvent = EventUtility.ConstructEvent(
                json,
                Request.Headers["Stripe-Signature"],
                endpointSecret
            );
<<<<<<< HEAD
            
            _logger.LogInfo($"Stripe event type: {stripeEvent.Type}");

=======
            string sessionId = null;
            string paymentIntentId = null;
>>>>>>> 3355aec6

            switch (stripeEvent.Type)
            {
                case "checkout.session.completed":
                    var session = stripeEvent.Data.Object as Session;
                    var orderId = session.Metadata["orderId"];
                    var type = session.Metadata["type"];
                    int id = int.Parse(orderId);
                    
                    _logger.LogInfo($"Checkout session completed. OrderId: {orderId}, Type: {type}, SessionId: {session.Id}");


                    switch (type)
                    {
                        case "order":
                            _logger.LogInfo($"Checkout complete. Order ID: {orderId}");

                            // TODO: Confirm the order in DB
                            await _serviceManager.OrderService.UpdateStripePaymentID(id, session.Id, session.PaymentIntentId);
                            await _serviceManager.OrderService.UpdateStatus(id, OrderStatus.Processing, PaymentStatus.Paid);
                            await _serviceManager.OrderService.InvoiceGeneratorAsync(id);
                            break;
                        case "req":
                            await _serviceManager.OrderService.UpdateStripePaymentID(id, session.Id, session.PaymentIntentId);
                            await _serviceManager.OrderService.UpdateStatus(id, OrderStatus.Processing, PaymentStatus.Paid);
                            await _serviceManager.OrderService.InvoiceGeneratorAsync(id);
                            break;
                        case "service_request":
                            await _serviceManager.ServiceRequestService.UpdateStripePaymentID(id, session.Id, session.PaymentIntentId);
                            await _serviceManager.ServiceRequestService.InvoiceGeneratorAsync(id);
                            break;
                        case "auction_order":
                            _logger.LogInfo($"Auction order checkout complete. Order ID: {orderId}, Session ID: {session.Id}, Payment Intent ID: {session.PaymentIntentId}");
                            await _serviceManager.AuctionOrderService.UpdateStripePaymentID(id, session.Id, session.PaymentIntentId);
                            await _serviceManager.AuctionOrderService.HandleAuctionOrderCompletion(session, orderId);
                            break;
                    }

                    break;

<<<<<<< HEAD
                case "checkout.session.expired": // The user did not complete the checkout (timed out or closed tab) within 24 hours
                case "payment_intent.payment_failed": // The payment was attempted but failed (e.g. card declined)
                    string failedId = stripeEvent.Type == "checkout.session.expired"
                        ? ((Session)stripeEvent.Data.Object).Id
                        : ((PaymentIntent)stripeEvent.Data.Object).Id;

                    var session2 = stripeEvent.Data.Object as Session;
                    string orderId2 = null;
                    string type2 = null;
                    int id2 = 0;
                    
                    if (session2 != null)
                    {
                        orderId2 = session2.Metadata["orderId"];
                        type2 = session2.Metadata["type"];
                        id2 = int.Parse(orderId2);
                    }

                    switch (type2)
                    {
                        case "order":
                        case "req":
                            await _serviceManager.OrderService.UpdateStripePaymentID(id2, session2.Id, session2.PaymentIntentId);
                            await _serviceManager.OrderService.UpdateStatus(id2, OrderStatus.Cancelled, PaymentStatus.Failed);
                            break;
                        case "service_request":
                            await _serviceManager.ServiceRequestService.CancelServiceRequestOnPaymentFailureAsync(session2.Id);
                            break;
                        case "auction_order":
                            //_logger.LogInfo($"Auction order checkout complete. Order ID: {orderId}, Session ID: {session.Id}, Payment Intent ID: {session.PaymentIntentId}");
    
                            // First update payment IDs
                            await _serviceManager.AuctionOrderService.UpdateStripePaymentID(id2, session2.Id, session2.PaymentIntentId);
                            
                            // Then update payment status and order status
                            await _serviceManager.AuctionOrderService.UpdateOrderPaymentStatus(id2, PaymentStatus.Paid);
                            await _serviceManager.AuctionOrderService.UpdateOrderStatusAsync(id2, OrderStatus.Processing);
                            
                            _logger.LogInfo($"Auction order {id2} payment completed successfully. Status: Processing, PaymentStatus: Paid");
                             break;
                            
                    }

                    _logger.LogWarn($"❌ Checkout failed/expired: {failedId}");
                    _logger.LogError("*************************************************************" + failedId);
                    break;
=======
                    //case "checkout.session.expired": // The user did not complete the checkout (timed out or closed tab) within 24 hours
                    //    var session2 = (Session)stripeEvent.Data.Object;
                    //    _logger.LogDebug("********************************************");
                    //    _logger.LogDebug("Session ID:" + session2.Id);
                    //    _logger.LogDebug("********************************************");
                    //    sessionId = session2.Id;
                    //    paymentIntentId = session2.PaymentIntentId;

                    //    // Continue using session logic
                    //    var order = await _serviceManager.OrderService.getorderbySessionOrPaymentId(sessionId);
                    //    if (order != null)
                    //    {
                    //        await _serviceManager.OrderService.UpdateStripePaymentID(order.Id, session2.Id, session2.PaymentIntentId);
                    //        await _serviceManager.OrderService.UpdateOrderStatusAsync(order.Id, OrderStatus.Cancelled);
                    //    }
                    //    else
                    //    {
                    //        await _serviceManager.ServiceRequestService.CancelServiceRequestOnPaymentFailureAsync(sessionId);
                    //    }
                    //    break;
                    //case "payment_intent.payment_failed": // The payment was attempted but failed (e.g. card declined)
                    //    var paymentIntent = (PaymentIntent)stripeEvent.Data.Object;
                    //    paymentIntentId = paymentIntent.Id;

                    //    // Look up order by PaymentIntent
                    //    var order2 = await _serviceManager.OrderService.getorderbySessionOrPaymentId(paymentIntentId);
                    //    if (order2 != null)
                    //    {
                    //        await _serviceManager.OrderService.UpdateOrderStatusAsync(order2.Id, OrderStatus.Cancelled);
                    //    }
                    //    else
                    //    {
                    //        await _serviceManager.ServiceRequestService.CancelServiceRequestOnPaymentFailureAsync(paymentIntentId);
                    //    }
                    //    break;

                    //    break;
>>>>>>> 3355aec6

            }

            return Ok();
        }
        catch (StripeException e)
        {
            _logger.LogError($"Stripe webhook error: {e.Message}");
            return BadRequest();
        }
    }


    // Test endpoint to verify webhook is working
    [HttpPost("webhook/test")]
    [AllowAnonymous]
    public IActionResult TestWebhook()
    {
        _logger.LogInfo("Test webhook endpoint called");
        return Ok(new { message = "Webhook test endpoint is working" });
    }

    // End Stripe Endpoints

}

// stripe listen --forward-to http://localhost:5250/api/Payment/webhook/confirm --skip-verify
//
// Secret Key whsec_998b0fe189fdd578f23438e132d9f7f2425b5982eb5f3ec3d98e14275daa0d3e
<|MERGE_RESOLUTION|>--- conflicted
+++ resolved
@@ -43,14 +43,12 @@
                 Request.Headers["Stripe-Signature"],
                 endpointSecret
             );
-<<<<<<< HEAD
+            string sessionId = null;
+            string paymentIntentId = null;
+
             
             _logger.LogInfo($"Stripe event type: {stripeEvent.Type}");
 
-=======
-            string sessionId = null;
-            string paymentIntentId = null;
->>>>>>> 3355aec6
 
             switch (stripeEvent.Type)
             {
@@ -91,12 +89,13 @@
 
                     break;
 
-<<<<<<< HEAD
-                case "checkout.session.expired": // The user did not complete the checkout (timed out or closed tab) within 24 hours
-                case "payment_intent.payment_failed": // The payment was attempted but failed (e.g. card declined)
-                    string failedId = stripeEvent.Type == "checkout.session.expired"
-                        ? ((Session)stripeEvent.Data.Object).Id
-                        : ((PaymentIntent)stripeEvent.Data.Object).Id;
+                    //case "checkout.session.expired": // The user did not complete the checkout (timed out or closed tab) within 24 hours
+                    //    var session2 = (Session)stripeEvent.Data.Object;
+                    //    _logger.LogDebug("********************************************");
+                    //    _logger.LogDebug("Session ID:" + session2.Id);
+                    //    _logger.LogDebug("********************************************");
+                    //    sessionId = session2.Id;
+                    //    paymentIntentId = session2.PaymentIntentId;
 
                     var session2 = stripeEvent.Data.Object as Session;
                     string orderId2 = null;
@@ -135,48 +134,7 @@
                             
                     }
 
-                    _logger.LogWarn($"❌ Checkout failed/expired: {failedId}");
-                    _logger.LogError("*************************************************************" + failedId);
-                    break;
-=======
-                    //case "checkout.session.expired": // The user did not complete the checkout (timed out or closed tab) within 24 hours
-                    //    var session2 = (Session)stripeEvent.Data.Object;
-                    //    _logger.LogDebug("********************************************");
-                    //    _logger.LogDebug("Session ID:" + session2.Id);
-                    //    _logger.LogDebug("********************************************");
-                    //    sessionId = session2.Id;
-                    //    paymentIntentId = session2.PaymentIntentId;
-
-                    //    // Continue using session logic
-                    //    var order = await _serviceManager.OrderService.getorderbySessionOrPaymentId(sessionId);
-                    //    if (order != null)
-                    //    {
-                    //        await _serviceManager.OrderService.UpdateStripePaymentID(order.Id, session2.Id, session2.PaymentIntentId);
-                    //        await _serviceManager.OrderService.UpdateOrderStatusAsync(order.Id, OrderStatus.Cancelled);
-                    //    }
-                    //    else
-                    //    {
-                    //        await _serviceManager.ServiceRequestService.CancelServiceRequestOnPaymentFailureAsync(sessionId);
-                    //    }
                     //    break;
-                    //case "payment_intent.payment_failed": // The payment was attempted but failed (e.g. card declined)
-                    //    var paymentIntent = (PaymentIntent)stripeEvent.Data.Object;
-                    //    paymentIntentId = paymentIntent.Id;
-
-                    //    // Look up order by PaymentIntent
-                    //    var order2 = await _serviceManager.OrderService.getorderbySessionOrPaymentId(paymentIntentId);
-                    //    if (order2 != null)
-                    //    {
-                    //        await _serviceManager.OrderService.UpdateOrderStatusAsync(order2.Id, OrderStatus.Cancelled);
-                    //    }
-                    //    else
-                    //    {
-                    //        await _serviceManager.ServiceRequestService.CancelServiceRequestOnPaymentFailureAsync(paymentIntentId);
-                    //    }
-                    //    break;
-
-                    //    break;
->>>>>>> 3355aec6
 
             }
 
