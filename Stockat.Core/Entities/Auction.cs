--- conflicted
+++ resolved
@@ -44,10 +44,7 @@
 
         public int StockId { get; set; }
 
-<<<<<<< HEAD
-=======
         [ForeignKey(nameof(StockId))]
->>>>>>> 2440c5d7
         public Stock Stock { get; set; }
 
         public string? BuyerId { get; set; }
