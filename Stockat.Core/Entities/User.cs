﻿using Microsoft.AspNetCore.Identity;
using System;
using System.Collections.Generic;
using System.ComponentModel.DataAnnotations;
using System.ComponentModel.DataAnnotations.Schema;
using System.Linq;
using System.Text;
using System.Threading.Tasks;
using static System.Net.Mime.MediaTypeNames;

namespace Stockat.Core.Entities;

public class User : IdentityUser
{
    public string FirstName { get; set; }
    public string LastName { get; set; }



    [NotMapped]
    public bool IsApproved => UserVerification?.Status == VerificationStatus.Approved; // to be reviewed --> defaults to false; will be set to true only after National ID is validated

    // Navigation Properties
    public virtual UserVerification UserVerification { get; set; } // make it virtual in case we used lazy loading
    // 1 to 1 relation but partial
    public virtual ICollection<Product> Products { get; set; }

<<<<<<< HEAD
    //partial 1-M with Auction 
    public ICollection<Auction> CreatedAuctions { get; set; } = new List<Auction>();

    public ICollection<AuctionBidRequest> AuctionBidRequests { get; set; }



=======

    //  Navigation properties
    public ICollection<Service> Services { get; set; } = new List<Service>();
>>>>>>> 111007dc
}

public class UserVerification
{
    public int Id { get; set; }

    [RegularExpression(@"^[2-3]\d{13}$", ErrorMessage = "National ID must be 14 digits and start with 2 or 3.")]
    public string NationalId { get; set; }

    public string ImageId { get; set; }
    public string ImageURL { get; set; } // 1 to 1  total

    public VerificationStatus Status { get; set; } = VerificationStatus.Pending;

    public DateTime CreatedAt { get; set; }     // or sort according to the upload
    // the updatedAt property will be updated whenever the nationalId or the imageId is updated
    // and that will trigger the status to be pending again 
    public DateTime? UpdatedAt { get; set; }     // to sort according to the updated

    // foreign key and navigation to User
    public string UserId { get; set; }
    public User User { get; set; }
}

public enum VerificationStatus
{
    Pending,
    Approved,
    Rejected
}
<|MERGE_RESOLUTION|>--- conflicted
+++ resolved
@@ -25,7 +25,6 @@
     // 1 to 1 relation but partial
     public virtual ICollection<Product> Products { get; set; }
 
-<<<<<<< HEAD
     //partial 1-M with Auction 
     public ICollection<Auction> CreatedAuctions { get; set; } = new List<Auction>();
 
@@ -33,11 +32,10 @@
 
 
 
-=======
+
 
     //  Navigation properties
     public ICollection<Service> Services { get; set; } = new List<Service>();
->>>>>>> 111007dc
 }
 
 public class UserVerification
