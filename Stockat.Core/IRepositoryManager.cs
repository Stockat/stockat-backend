﻿using Microsoft.EntityFrameworkCore;
using Stockat.Core.Entities;
using Stockat.Core.IRepositories;

namespace Stockat.Core;

public interface IRepositoryManager
{
    IBaseRepository<UserVerification> UserVerificationRepo { get; }
<<<<<<< HEAD
    IBaseRepository<Stock> StockRepo { get; }
    IBaseRepository<Auction> AuctionRepo { get; }
    IBaseRepository<AuctionBidRequest> AuctionBidRequestRepo { get; }
    IBaseRepository<AuctionOrder> AuctionOrderRepo { get; }

=======
    IProductRepository ProductRepository { get; }
>>>>>>> 21088804


    int Complete();
    void Dispose();


    Task<int> CompleteAsync();


    Task DisposeAsync();

    Task BeginTransactionAsync();
    Task CommitTransactionAsync();
    Task RollbackTransactionAsync();
}<|MERGE_RESOLUTION|>--- conflicted
+++ resolved
@@ -7,15 +7,12 @@
 public interface IRepositoryManager
 {
     IBaseRepository<UserVerification> UserVerificationRepo { get; }
-<<<<<<< HEAD
     IBaseRepository<Stock> StockRepo { get; }
     IBaseRepository<Auction> AuctionRepo { get; }
     IBaseRepository<AuctionBidRequest> AuctionBidRequestRepo { get; }
     IBaseRepository<AuctionOrder> AuctionOrderRepo { get; }
 
-=======
     IProductRepository ProductRepository { get; }
->>>>>>> 21088804
 
 
     int Complete();
