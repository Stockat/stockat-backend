--- conflicted
+++ resolved
@@ -7,14 +7,11 @@
 public interface IRepositoryManager
 {
     IBaseRepository<UserVerification> UserVerificationRepo { get; }
-<<<<<<< HEAD
     IBaseRepository<Service> ServiceRepo { get; }
     IBaseRepository<ServiceRequest> ServiceRequestRepo { get; }
     IBaseRepository<ServiceRequestUpdate> ServiceRequestUpdateRepo { get; }
-=======
     IProductRepository ProductRepository { get; }
 
->>>>>>> 21088804
 
     int Complete();
     void Dispose();
