--- conflicted
+++ resolved
@@ -22,11 +22,9 @@
     IServiceRequestUpdateService ServiceRequestUpdateService { get; }
     IProductService ProductService { get; }
 
-<<<<<<< HEAD
     public IAuctionService AuctionService {  get; }
     public IAuctionBidRequestService AuctionBidRequestService {  get; }
     public IAuctionOrderService AuctionOrderService {  get; }
-=======
+
     IUserService UserService { get; }
->>>>>>> 39848bff
 }