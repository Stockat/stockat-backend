using System;
using System.Collections.Generic;
using System.Linq;
using System.Text;
using System.Threading.Tasks;
using Stockat.Core.DTOs;
using Stockat.Core.DTOs.OrderDTOs;
using Stockat.Core.DTOs.OrderDTOs.OrderAnalysisDto;
using Stockat.Core.Entities;
using Stockat.Core.Enums;

namespace Stockat.Core.IServices
{
    public interface IOrderService
    {
        public Task<GenericResponseDto<AddOrderDTO>> AddOrderAsync(AddOrderDTO orderDto, string domain);
        public Task<GenericResponseDto<IEnumerable<OrderDTO>>> GetAllSellerOrdersAsync();
        public Task<GenericResponseDto<IEnumerable<OrderDTO>>> GetAllSellerRequestOrdersAsync();
        public Task<GenericResponseDto<OrderDTO>> UpdateOrderStatusAsync(int orderId, OrderStatus status);
        public Task<GenericResponseDto<OrderDTO>> UpdateRequestOrderStatusAsync(UpdateReqDto updateReq);
        public Task<GenericResponseDto<IEnumerable<OrderDTO>>> GetAllOrdersandRequestforAdminAsync();

        public Task<GenericResponseDto<IEnumerable<OrderDTO>>> GetAllUserOrdersAsync();
        public Task<GenericResponseDto<IEnumerable<OrderDTO>>> GetAllUserRequestOrdersAsync();

        public Task<GenericResponseDto<IEnumerable<OrderDTO>>> GetAllBuyerOrdersAsync();
        public Task<GenericResponseDto<IEnumerable<OrderDTO>>> GetAllBuyerRequestOrdersAsync();

        public Task<GenericResponseDto<AddRequestDTO>> AddRequestAsync(AddRequestDTO requestDto);
        // Analysis 
        public Task<GenericResponseDto<Dictionary<OrderType, int>>> GetOrderCountsByTypeAsync();
        public Task<GenericResponseDto<Dictionary<OrderType, decimal>>> GetTotalSalesByOrderTypeAsync();
        public Task<GenericResponseDto<ReportDto>> CalculateOrdersVsPaymentStatusAsync(OrderType? type, ReportMetricType metricType);
        public GenericResponseDto<ReportDto> CalculateMonthlyRevenueOrderVsStatus(OrderType? type, OrderStatus? status, ReportMetricType metricType);
        public GenericResponseDto<ReportDto> CalculateWeeklyRevenueOrderVsStatus(OrderType? type, OrderStatus? status, ReportMetricType metricType);
        public GenericResponseDto<ReportDto> CalculateYearlyRevenueOrderVsStatus(OrderType? type, OrderStatus? status, ReportMetricType metricType);

        public GenericResponseDto<TopProductReportDto> GetTopProductPerYearAsync(OrderType? type, OrderStatus? status, ReportMetricType metric);
        public GenericResponseDto<TopProductReportDto> GetTopProductPerMonthAsync(OrderType? type, OrderStatus? status, ReportMetricType metric);
        public GenericResponseDto<TopProductReportDto> GetTopProductPerWeekAsync(OrderType? type, OrderStatus? status, ReportMetricType metric);

        // Stripe Internals 
        public Task UpdateStripePaymentID(int id, string sessionId, string paymentIntentId);
        // Stripe With Req When Processing
        public Task<GenericResponseDto<UpdateRequestDTO>> AddStripeWithRequestAsync(UpdateRequestDTO requestDto);

        // Order Status Update
        public Task UpdateStatus(int id, OrderStatus orderStatus, PaymentStatus paymentStatus);
        public Task<GenericResponseDto<OrderDTO>> CancelOrderOnPaymentFailureAsync(string sessionId);



        // 
        public Task<OrderProduct> getOrderByIdAsync(int id);

        public Task InvoiceGeneratorAsync(int orderid);

        public Task PaymentCancellation();



        public Task<GenericResponseDto<Dictionary<string, int>>> OrderSummaryCalc();
<<<<<<< HEAD

        public Task<OrderProduct> getorderbySessionOrPaymentId(string id);


=======
        public Task<GenericResponseDto<OrderDTO>> UpdateOrderDriverAsync(int orderId, string driverId);
>>>>>>> e4a3d6fc
    }
}<|MERGE_RESOLUTION|>--- conflicted
+++ resolved
@@ -60,13 +60,10 @@
 
 
         public Task<GenericResponseDto<Dictionary<string, int>>> OrderSummaryCalc();
-<<<<<<< HEAD
 
         public Task<OrderProduct> getorderbySessionOrPaymentId(string id);
 
 
-=======
         public Task<GenericResponseDto<OrderDTO>> UpdateOrderDriverAsync(int orderId, string driverId);
->>>>>>> e4a3d6fc
     }
 }