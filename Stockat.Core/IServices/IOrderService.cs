﻿using System;
using System.Collections.Generic;
using System.Linq;
using System.Text;
using System.Threading.Tasks;
using Stockat.Core.DTOs;
using Stockat.Core.DTOs.OrderDTOs;
using Stockat.Core.Enums;

namespace Stockat.Core.IServices
{
    public interface IOrderService
    {
        public Task<GenericResponseDto<AddOrderDTO>> AddOrderAsync(AddOrderDTO orderDto);
        public Task<GenericResponseDto<IEnumerable<OrderDTO>>> GetAllSellerOrdersAsync();
        public Task<GenericResponseDto<IEnumerable<OrderDTO>>> GetAllSellerRequestOrdersAsync();
        public Task<GenericResponseDto<OrderDTO>> UpdateOrderStatusAsync(int orderId, OrderStatus status);
        public Task<GenericResponseDto<IEnumerable<OrderDTO>>> GetAllOrdersandRequestforAdminAsync();

        public Task<GenericResponseDto<IEnumerable<OrderDTO>>> GetAllUserOrdersAsync();
        public Task<GenericResponseDto<IEnumerable<OrderDTO>>> GetAllUserRequestOrdersAsync();

        public Task<GenericResponseDto<IEnumerable<OrderDTO>>> GetAllBuyerOrdersAsync();
        public Task<GenericResponseDto<IEnumerable<OrderDTO>>> GetAllBuyerRequestOrdersAsync();

<<<<<<< HEAD
        // Analysis 
        public Task<GenericResponseDto<Dictionary<OrderType, int>>> GetOrderCountsByTypeAsync();
        public Task<GenericResponseDto<Dictionary<OrderType, decimal>>> GetTotalSalesByOrderTypeAsync();


=======
        public Task<GenericResponseDto<AddRequestDTO>> AddRequestAsync(AddRequestDTO requestDto);
>>>>>>> 7b727f69
    }
}<|MERGE_RESOLUTION|>--- conflicted
+++ resolved
@@ -23,14 +23,11 @@
         public Task<GenericResponseDto<IEnumerable<OrderDTO>>> GetAllBuyerOrdersAsync();
         public Task<GenericResponseDto<IEnumerable<OrderDTO>>> GetAllBuyerRequestOrdersAsync();
 
-<<<<<<< HEAD
+        public Task<GenericResponseDto<AddRequestDTO>> AddRequestAsync(AddRequestDTO requestDto);
         // Analysis 
         public Task<GenericResponseDto<Dictionary<OrderType, int>>> GetOrderCountsByTypeAsync();
         public Task<GenericResponseDto<Dictionary<OrderType, decimal>>> GetTotalSalesByOrderTypeAsync();
 
 
-=======
-        public Task<GenericResponseDto<AddRequestDTO>> AddRequestAsync(AddRequestDTO requestDto);
->>>>>>> 7b727f69
     }
 }