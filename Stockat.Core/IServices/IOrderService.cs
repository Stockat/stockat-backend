--- conflicted
+++ resolved
@@ -54,15 +54,12 @@
         public Task<OrderProduct> getOrderByIdAsync(int id);
 
         public Task InvoiceGeneratorAsync(int orderid);
-<<<<<<< HEAD
-        public Task<GenericResponseDto<OrderDTO>> UpdateOrderDriverAsync(int orderId, string driverId);
-=======
 
         public Task PaymentCancellation();
 
 
 
         public Task<GenericResponseDto<Dictionary<string, int>>> OrderSummaryCalc();
->>>>>>> fafe3bb4
+        public Task<GenericResponseDto<OrderDTO>> UpdateOrderDriverAsync(int orderId, string driverId);
     }
 }