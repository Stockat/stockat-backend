﻿using Microsoft.EntityFrameworkCore.Storage;
using AutoMapper;
using Stockat.Core;
using Stockat.Core.Entities;
using Stockat.Core.Entities.Chat;
using Stockat.Core.IRepositories;
using Stockat.Core.IServices;
using Stockat.EF.Repositories;

namespace Stockat.EF;

public class RepositoryManager : IRepositoryManager
{
    private readonly StockatDBContext _context;
    private readonly Lazy<IBaseRepository<UserVerification>> _userVerificationRepo;
    private readonly Lazy<IBaseRepository<Auction>> _AuctionRepo;
    private readonly Lazy<IBaseRepository<Stock>> _StockRepo;
    private readonly Lazy<IBaseRepository<AuctionBidRequest>> _auctionBidRequestRepo;
    private readonly Lazy<IBaseRepository<AuctionOrder>> _auctionOrderRepo;


    private IDbContextTransaction _transaction;

    //public RepositoryManager(StockatDBContext context)
    private readonly Lazy<ProductRepository> _productRepository;
    private readonly IMapper _mapper;

    private readonly Lazy<ServiceRepository> _serviceRepo;
    private readonly Lazy<IBaseRepository<ServiceRequest>> _serviceRequestRepo;
    private readonly Lazy<IBaseRepository<ServiceRequestUpdate>> _serviceRequestUpdateRepo;


    private readonly Lazy<IBaseRepository<ChatConversation>> _chatConversationRepo;
    private readonly Lazy<IBaseRepository<ChatMessage>> _chatMessageRepo;
    private readonly Lazy<IBaseRepository<MessageReadStatus>> _messageReadStatusRepo;
    private readonly Lazy<IBaseRepository<MessageReaction>> _messageReactionRepo;



    private readonly Lazy<IBaseRepository<User>> _userRepo;
    public RepositoryManager(StockatDBContext context, IMapper mapper)
    {
        _context = context;
        _mapper = mapper;

        _userVerificationRepo = new Lazy<IBaseRepository<UserVerification>>(() => new BaseRepository<UserVerification>(_context));
        _AuctionRepo= new Lazy<IBaseRepository<Auction>>(() => new BaseRepository<Auction>(_context));
        _StockRepo = new Lazy<IBaseRepository<Stock>>(() => new BaseRepository<Stock>(_context));
        _auctionBidRequestRepo = new Lazy<IBaseRepository<AuctionBidRequest>>(() => new BaseRepository<AuctionBidRequest>(_context));
        _auctionOrderRepo = new Lazy<IBaseRepository<AuctionOrder>>(() => new BaseRepository<AuctionOrder>(_context));

        _userRepo = new Lazy<IBaseRepository<User>>(()  => new BaseRepository<User>(_context));
        _productRepository = new Lazy<ProductRepository>(() => new ProductRepository(_context, _mapper));
        _serviceRepo = new Lazy<ServiceRepository>(() => new ServiceRepository(_context));
        _serviceRequestRepo = new Lazy<IBaseRepository<ServiceRequest>>(() => new BaseRepository<ServiceRequest>(_context));
        _serviceRequestUpdateRepo = new Lazy<IBaseRepository<ServiceRequestUpdate>>(() => new BaseRepository<ServiceRequestUpdate>(_context));

        _chatConversationRepo = new Lazy<IBaseRepository<ChatConversation>>(() => new BaseRepository<ChatConversation>(_context));
        _chatMessageRepo = new Lazy<IBaseRepository<ChatMessage>>(() => new BaseRepository<ChatMessage>(_context));
        _messageReadStatusRepo = new Lazy<IBaseRepository<MessageReadStatus>>(() => new BaseRepository<MessageReadStatus>(_context));
        _messageReactionRepo = new Lazy<IBaseRepository<MessageReaction>>(() => new BaseRepository<MessageReaction>(_context));

    }

    public IBaseRepository<UserVerification> UserVerificationRepo => _userVerificationRepo.Value;
    public IBaseRepository<Auction> AuctionRepo => _AuctionRepo.Value;
    public IBaseRepository<Stock> StockRepo => _StockRepo.Value;
    public IBaseRepository<AuctionBidRequest> AuctionBidRequestRepo => _auctionBidRequestRepo.Value;
    public IBaseRepository<AuctionOrder> AuctionOrderRepo => _auctionOrderRepo.Value;


    public IServiceRepository ServiceRepo => _serviceRepo.Value;
    public IBaseRepository<ServiceRequest> ServiceRequestRepo => _serviceRequestRepo.Value;
    public IBaseRepository<ServiceRequestUpdate> ServiceRequestUpdateRepo => _serviceRequestUpdateRepo.Value;
    public IProductRepository ProductRepository => _productRepository.Value;

    public IBaseRepository<User> UserRepo => _userRepo.Value;

<<<<<<< HEAD
    public IBaseRepository<ChatConversation> ChatConversationRepo => _chatConversationRepo.Value;
    public IBaseRepository<ChatMessage> ChatMessageRepo => _chatMessageRepo.Value;
    public IBaseRepository<MessageReadStatus> MessageReadStatusRepo => _messageReadStatusRepo.Value;
    public IBaseRepository<MessageReaction> MessageReactionRepo => _messageReactionRepo.Value;

=======
>>>>>>> 9918b86f

    public int Complete()
    {
        return _context.SaveChanges(); // returns no. of rows affected
    }

    public async Task<int> CompleteAsync()
    {
        return await _context.SaveChangesAsync();
    }

    public void Dispose()
    {
        _context.Dispose();
    }

    public async Task DisposeAsync()
    {
        _context.DisposeAsync();
    }

    public async Task BeginTransactionAsync() =>
        _transaction = await _context.Database.BeginTransactionAsync();

    public async Task CommitTransactionAsync()
    {
        await _transaction.CommitAsync();
        await _transaction.DisposeAsync();
    }

    public async Task RollbackTransactionAsync()
    {
        await _transaction.RollbackAsync();
        await _transaction.DisposeAsync();
    }
}<|MERGE_RESOLUTION|>--- conflicted
+++ resolved
@@ -76,14 +76,11 @@
 
     public IBaseRepository<User> UserRepo => _userRepo.Value;
 
-<<<<<<< HEAD
     public IBaseRepository<ChatConversation> ChatConversationRepo => _chatConversationRepo.Value;
     public IBaseRepository<ChatMessage> ChatMessageRepo => _chatMessageRepo.Value;
     public IBaseRepository<MessageReadStatus> MessageReadStatusRepo => _messageReadStatusRepo.Value;
     public IBaseRepository<MessageReaction> MessageReactionRepo => _messageReactionRepo.Value;
 
-=======
->>>>>>> 9918b86f
 
     public int Complete()
     {
