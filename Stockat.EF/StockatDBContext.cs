--- conflicted
+++ resolved
@@ -12,15 +12,12 @@
 
 public class StockatDBContext : IdentityDbContext<User>
 {
-<<<<<<< HEAD
     public DbSet<Service> Services { get; set; }
     public DbSet<ServiceRequest> ServiceRequests { get; set; }
     public DbSet<ServiceRequestUpdate> ServiceRequestUpdates { get; set; }
 
     public StockatDBContext(DbContextOptions options): base(options) 
-=======
     public StockatDBContext(DbContextOptions options) : base(options)
->>>>>>> f500d4c4
     {
 
     }
@@ -38,18 +35,15 @@
     {
         base.OnModelCreating(modelBuilder);
         modelBuilder.ApplyConfiguration(new RoleConfiguration());
-<<<<<<< HEAD
         modelBuilder.ApplyConfiguration(new ServiceConfiguration());
         modelBuilder.ApplyConfiguration(new ServiceRequestConfiguration());
         modelBuilder.ApplyConfiguration(new ServiceRequestUpdateConfiguration());
-=======
         modelBuilder.ApplyConfiguration(new FeatureConfiguration());
         modelBuilder.ApplyConfiguration(new FeatureValueConfiguration());
         modelBuilder.ApplyConfiguration(new ProductConfiguration());
         modelBuilder.ApplyConfiguration(new ProductImageConfiguration());
         modelBuilder.ApplyConfiguration(new StockConfiguration());
         modelBuilder.ApplyConfiguration(new UserVerificationConfiguration());
->>>>>>> f500d4c4
         // modelBuilder.ApplyConfiguration(new CompanyConfiguration());
         //  modelBuilder.ApplyConfiguration(new EmployeeConfiguration());
 
