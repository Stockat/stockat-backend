--- conflicted
+++ resolved
@@ -31,11 +31,6 @@
                 .ForMember(dest => dest.BuyerLastName, opt => opt.MapFrom(src => src.Buyer.LastName))
                 .ReverseMap();
 
-<<<<<<< HEAD
-=======
-            //CreateMap<AddRequestDTO, RequestProduct>();
-
->>>>>>> 6334e756
         }
     }
 }