﻿using AutoMapper;
using Microsoft.AspNetCore.Http;
using Microsoft.AspNetCore.Identity;
using Microsoft.Extensions.Configuration;
using Stockat.Core;
using Stockat.Core.Entities;
using Stockat.Core.IServices;
using Stockat.Infrastructure.Services;
using Stockat.Core.IServices.IAuctionServices;
using Stockat.Service.Services;
using Stockat.Service.Services.AuctionServices;
using System;
using System.Collections.Generic;
using System.Linq;
using System.Text;
using System.Threading.Tasks;

namespace Stockat.Service;

public sealed class ServiceManager : IServiceManager
{
    private readonly Lazy<IAuthenticationService> _authenticationService;
    private readonly Lazy<IImageService> _imageService;
    private readonly Lazy<IFileService> _fileService;
    private readonly Lazy<IEmailService> _emailService;
    private readonly Lazy<IUserVerificationService> _userVerificationService;
    private readonly Lazy<IServiceService> _serviceService;
    private readonly Lazy<IServiceRequestService> _serviceRequestService;
    private readonly Lazy<IServiceRequestUpdateService> _serviceRequestUpdateService;
    private readonly Lazy<IProductService> _productService;
<<<<<<< HEAD
    private readonly Lazy<IStockService> _stockService;
=======
    private readonly Lazy<IChatService> _chatService;

    private readonly Lazy<IAuctionService> _auctionService;
    private readonly Lazy<IAuctionBidRequestService> _auctionBidRequestService;
    private readonly Lazy<IAuctionOrderService> _auctionOrderService;
>>>>>>> 15e05033

    private readonly Lazy<IUserService> _userService;

    public ServiceManager(IRepositoryManager repositoryManager, ILoggerManager logger, IMapper mapper, UserManager<User> userManager, RoleManager<IdentityRole> roleManager, IConfiguration configuration, IHttpContextAccessor httpContextAccessor)
    {
        _imageService = new Lazy<IImageService>(() => new ImageKitService(configuration));
        _emailService = new Lazy<IEmailService>(() => new EmailService(configuration));
        _fileService = new Lazy<IFileService>(() => new CloudinaryFileService(configuration));
        _productService = new Lazy<IProductService>(() => new ProductService(logger, mapper, repositoryManager));

<<<<<<< HEAD
        // Stock Service
        _stockService = new Lazy<IStockService>(() => new StockService(logger, mapper, repositoryManager, httpContextAccessor));


=======
>>>>>>> 15e05033
        _authenticationService = new Lazy<IAuthenticationService>(() => new AuthenticationService(logger, mapper, userManager, roleManager, configuration, _emailService.Value));

        // Service Feature
        _serviceService = new Lazy<IServiceService>(() => new ServiceService(logger, mapper, repositoryManager, _imageService.Value));
        _serviceRequestService = new Lazy<IServiceRequestService>(() => new ServiceRequestService(logger, mapper, repositoryManager, _emailService.Value, _userService.Value));
        _serviceRequestUpdateService = new Lazy<IServiceRequestUpdateService>(() => new ServiceRequestUpdateService(logger, mapper, repositoryManager, _emailService.Value));

        // if you wanna use a lazy loading service in another service initilize it first before sending it to the other layer like i did in the _imageSerive and passed to the UserVerificationService
        _userVerificationService = new Lazy<IUserVerificationService>(() => new UserVerificationService(logger, mapper, configuration, _imageService.Value, repositoryManager, httpContextAccessor));
        
        //
        _auctionService = new Lazy<IAuctionService>(() => new AuctionService(mapper, logger, repositoryManager));
        _auctionBidRequestService = new Lazy<IAuctionBidRequestService>(() => new AuctionBidRequestService(repositoryManager, mapper));
        _auctionOrderService = new Lazy<IAuctionOrderService>(() => new AuctionOrderService(repositoryManager, mapper));

        _userService = new Lazy<IUserService>(() => new UserService(repositoryManager, mapper, httpContextAccessor, _imageService.Value, userManager, _emailService.Value));

        _chatService = new Lazy<IChatService>(() => new ChatService(repositoryManager, mapper, _imageService.Value, _fileService.Value));
    }

    public IAuthenticationService AuthenticationService
    {
        get { return _authenticationService.Value; }
    }
    // we could use the expression embodied function instead like the below instead of the above
    //public IAuthenticationService AuthenticationService => _authenticationService.Value;

    public IImageService ImageService => _imageService.Value;
    public IFileService FileService => _fileService.Value;

    public IEmailService EmailService => _emailService.Value;
    public IProductService ProductService => _productService.Value;

<<<<<<< HEAD
    public IStockService StockService => _stockService.Value;

=======
    public IAuctionService AuctionService => _auctionService.Value;
    public IAuctionBidRequestService AuctionBidRequestService => _auctionBidRequestService.Value;
    public IAuctionOrderService AuctionOrderService => _auctionOrderService.Value;
>>>>>>> 15e05033

    public IUserVerificationService UserVerificationService => _userVerificationService.Value;
    public IServiceService ServiceService => _serviceService.Value;
    public IServiceRequestService ServiceRequestService => _serviceRequestService.Value;
    public IServiceRequestUpdateService ServiceRequestUpdateService => _serviceRequestUpdateService.Value;

    public IUserService UserService => _userService.Value;

    public IChatService ChatService => _chatService.Value;
}<|MERGE_RESOLUTION|>--- conflicted
+++ resolved
@@ -28,15 +28,12 @@
     private readonly Lazy<IServiceRequestService> _serviceRequestService;
     private readonly Lazy<IServiceRequestUpdateService> _serviceRequestUpdateService;
     private readonly Lazy<IProductService> _productService;
-<<<<<<< HEAD
     private readonly Lazy<IStockService> _stockService;
-=======
     private readonly Lazy<IChatService> _chatService;
 
     private readonly Lazy<IAuctionService> _auctionService;
     private readonly Lazy<IAuctionBidRequestService> _auctionBidRequestService;
     private readonly Lazy<IAuctionOrderService> _auctionOrderService;
->>>>>>> 15e05033
 
     private readonly Lazy<IUserService> _userService;
 
@@ -47,16 +44,10 @@
         _fileService = new Lazy<IFileService>(() => new CloudinaryFileService(configuration));
         _productService = new Lazy<IProductService>(() => new ProductService(logger, mapper, repositoryManager));
 
-<<<<<<< HEAD
         // Stock Service
         _stockService = new Lazy<IStockService>(() => new StockService(logger, mapper, repositoryManager, httpContextAccessor));
 
-
-=======
->>>>>>> 15e05033
         _authenticationService = new Lazy<IAuthenticationService>(() => new AuthenticationService(logger, mapper, userManager, roleManager, configuration, _emailService.Value));
-
-        // Service Feature
         _serviceService = new Lazy<IServiceService>(() => new ServiceService(logger, mapper, repositoryManager, _imageService.Value));
         _serviceRequestService = new Lazy<IServiceRequestService>(() => new ServiceRequestService(logger, mapper, repositoryManager, _emailService.Value, _userService.Value));
         _serviceRequestUpdateService = new Lazy<IServiceRequestUpdateService>(() => new ServiceRequestUpdateService(logger, mapper, repositoryManager, _emailService.Value));
@@ -87,20 +78,14 @@
     public IEmailService EmailService => _emailService.Value;
     public IProductService ProductService => _productService.Value;
 
-<<<<<<< HEAD
     public IStockService StockService => _stockService.Value;
 
-=======
     public IAuctionService AuctionService => _auctionService.Value;
     public IAuctionBidRequestService AuctionBidRequestService => _auctionBidRequestService.Value;
-    public IAuctionOrderService AuctionOrderService => _auctionOrderService.Value;
->>>>>>> 15e05033
 
-    public IUserVerificationService UserVerificationService => _userVerificationService.Value;
     public IServiceService ServiceService => _serviceService.Value;
     public IServiceRequestService ServiceRequestService => _serviceRequestService.Value;
     public IServiceRequestUpdateService ServiceRequestUpdateService => _serviceRequestUpdateService.Value;
-
     public IUserService UserService => _userService.Value;
 
     public IChatService ChatService => _chatService.Value;
