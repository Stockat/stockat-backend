﻿using AutoMapper;
using Microsoft.AspNetCore.Http;
using Microsoft.AspNetCore.Identity;
using Microsoft.Extensions.Configuration;
using Stockat.Core;
using Stockat.Core.Entities;
using Stockat.Core.IServices;
using Stockat.Core.IServices.IAuctionServices;
using Stockat.Service.Services;
using Stockat.Service.Services.AuctionServices;
using System;
using System.Collections.Generic;
using System.Linq;
using System.Text;
using System.Threading.Tasks;

namespace Stockat.Service;

public sealed class ServiceManager : IServiceManager
{
    private readonly Lazy<IAuthenticationService> _authenticationService;
    private readonly Lazy<IImageService> _imageService;
    private readonly Lazy<IEmailService> _emailService;
    private readonly Lazy<IUserVerificationService> _userVerificationService;
<<<<<<< HEAD
    private readonly Lazy<IAuctionService> _AuctionService;
    private readonly Lazy<IAuctionBidRequestService> _AuctionBidRequestService;

    public ServiceManager(IRepositoryManager repositoryManager, ILoggerManager logger, IMapper mapper, UserManager<User> userManager, RoleManager<IdentityRole> roleManager, IConfiguration configuration, IHttpContextAccessor httpContextAccessor
        , IAuctionService AuctionService)
=======
    private readonly Lazy<IProductService> _productService;
    public ServiceManager(IRepositoryManager repositoryManager, ILoggerManager logger, IMapper mapper,
        UserManager<User> userManager, RoleManager<IdentityRole> roleManager, IConfiguration configuration,
        IHttpContextAccessor httpContextAccessor) //, IProductService productService
>>>>>>> 21088804
    {
        _imageService = new Lazy<IImageService>(() => new ImageKitService(configuration));
        _emailService = new Lazy<IEmailService>(() => new EmailService(configuration));
        _productService = new Lazy<IProductService>(() => new ProductService(logger, mapper, repositoryManager));

        _AuctionService = new Lazy<IAuctionService>(() => new AuctionService(mapper,logger,repositoryManager));
        _AuctionBidRequestService= new Lazy<IAuctionBidRequestService>(() => new AuctionBidRequestService(repositoryManager, mapper ));


        _authenticationService = new Lazy<IAuthenticationService>(() => new AuthenticationService(logger, mapper, userManager, roleManager, configuration, _emailService.Value));

        // if you wanna use a lazy loading service in another service initilize it first before sending it to the other layer like i did in the _imageSerive and passed to the UserVerificationService
        _userVerificationService = new Lazy<IUserVerificationService>(() => new UserVerificationService(logger, mapper, configuration, _imageService.Value, repositoryManager, httpContextAccessor));
    }

    public IAuthenticationService AuthenticationService
    {
        get { return _authenticationService.Value; }
    }
    // we could use the expression embodied function instead like the below instead of the above
    //public IAuthenticationService AuthenticationService => _authenticationService.Value;

    public IImageService ImageService => _imageService.Value;

    public IEmailService EmailService => _emailService.Value;
    public IProductService ProductService => _productService.Value;


    public IUserVerificationService UserVerificationService => _userVerificationService.Value;
}<|MERGE_RESOLUTION|>--- conflicted
+++ resolved
@@ -22,18 +22,12 @@
     private readonly Lazy<IImageService> _imageService;
     private readonly Lazy<IEmailService> _emailService;
     private readonly Lazy<IUserVerificationService> _userVerificationService;
-<<<<<<< HEAD
+    private readonly Lazy<IProductService> _productService;
     private readonly Lazy<IAuctionService> _AuctionService;
     private readonly Lazy<IAuctionBidRequestService> _AuctionBidRequestService;
 
     public ServiceManager(IRepositoryManager repositoryManager, ILoggerManager logger, IMapper mapper, UserManager<User> userManager, RoleManager<IdentityRole> roleManager, IConfiguration configuration, IHttpContextAccessor httpContextAccessor
         , IAuctionService AuctionService)
-=======
-    private readonly Lazy<IProductService> _productService;
-    public ServiceManager(IRepositoryManager repositoryManager, ILoggerManager logger, IMapper mapper,
-        UserManager<User> userManager, RoleManager<IdentityRole> roleManager, IConfiguration configuration,
-        IHttpContextAccessor httpContextAccessor) //, IProductService productService
->>>>>>> 21088804
     {
         _imageService = new Lazy<IImageService>(() => new ImageKitService(configuration));
         _emailService = new Lazy<IEmailService>(() => new EmailService(configuration));
