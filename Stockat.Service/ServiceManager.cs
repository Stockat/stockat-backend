﻿using AutoMapper;
using Microsoft.AspNetCore.Http;
using Microsoft.AspNetCore.Identity;
using Microsoft.Extensions.Configuration;
using Stockat.Core;
using Stockat.Core.Entities;
using Stockat.Core.IServices;
using Stockat.Core.IServices.IAuctionServices;
using Stockat.Service.Services;
using Stockat.Service.Services.AuctionServices;
using System;
using System.Collections.Generic;
using System.Linq;
using System.Text;
using System.Threading.Tasks;

namespace Stockat.Service;

public sealed class ServiceManager : IServiceManager
{
    private readonly Lazy<IAuthenticationService> _authenticationService;
    private readonly Lazy<IImageService> _imageService;
    private readonly Lazy<IEmailService> _emailService;
    private readonly Lazy<IUserVerificationService> _userVerificationService;
    private readonly Lazy<IAuctionService> _AuctionService;
    private readonly Lazy<IAuctionBidRequestService> _AuctionBidRequestService;

    public ServiceManager(IRepositoryManager repositoryManager, ILoggerManager logger, IMapper mapper, UserManager<User> userManager, RoleManager<IdentityRole> roleManager, IConfiguration configuration, IHttpContextAccessor httpContextAccessor
        , IAuctionService AuctionService)
    {
        _imageService = new Lazy<IImageService>(() => new ImageKitService(configuration));
        _emailService = new Lazy<IEmailService>(() => new EmailService(configuration));

<<<<<<< HEAD
        _AuctionService = new Lazy<IAuctionService>(() => new AuctionService(mapper,logger,repositoryManager));
        _AuctionBidRequestService= new Lazy<IAuctionBidRequestService>(() => new AuctionBidRequestService(repositoryManager, mapper ));
=======

        _authenticationService = new Lazy<IAuthenticationService>(() => new AuthenticationService(logger, mapper, userManager, roleManager, configuration, _emailService.Value));
>>>>>>> 27215b9b

        // if you wanna use a lazy loading service in another service initilize it first before sending it to the other layer like i did in the _imageSerive and passed to the UserVerificationService
        _userVerificationService = new Lazy<IUserVerificationService>(() => new UserVerificationService(logger, mapper, configuration, _imageService.Value, repositoryManager, httpContextAccessor));
    }

    public IAuthenticationService AuthenticationService
    {
        get { return _authenticationService.Value; }
    }
    // we could use the expression embodied function instead like the below instead of the above
    //public IAuthenticationService AuthenticationService => _authenticationService.Value;

    public IImageService ImageService => _imageService.Value;

    public IEmailService EmailService => _emailService.Value;

    public IUserVerificationService UserVerificationService => _userVerificationService.Value;
}<|MERGE_RESOLUTION|>--- conflicted
+++ resolved
@@ -31,13 +31,11 @@
         _imageService = new Lazy<IImageService>(() => new ImageKitService(configuration));
         _emailService = new Lazy<IEmailService>(() => new EmailService(configuration));
 
-<<<<<<< HEAD
         _AuctionService = new Lazy<IAuctionService>(() => new AuctionService(mapper,logger,repositoryManager));
         _AuctionBidRequestService= new Lazy<IAuctionBidRequestService>(() => new AuctionBidRequestService(repositoryManager, mapper ));
-=======
+
 
         _authenticationService = new Lazy<IAuthenticationService>(() => new AuthenticationService(logger, mapper, userManager, roleManager, configuration, _emailService.Value));
->>>>>>> 27215b9b
 
         // if you wanna use a lazy loading service in another service initilize it first before sending it to the other layer like i did in the _imageSerive and passed to the UserVerificationService
         _userVerificationService = new Lazy<IUserVerificationService>(() => new UserVerificationService(logger, mapper, configuration, _imageService.Value, repositoryManager, httpContextAccessor));
