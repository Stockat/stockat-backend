--- conflicted
+++ resolved
@@ -20,18 +20,13 @@
     private readonly Lazy<IImageService> _imageService;
     private readonly Lazy<IEmailService> _emailService;
     private readonly Lazy<IUserVerificationService> _userVerificationService;
-<<<<<<< HEAD
     private readonly Lazy<IServiceService> _serviceService;
     private readonly Lazy<IServiceRequestService> _serviceRequestService;
     private readonly Lazy<IServiceRequestUpdateService> _serviceRequestUpdateService;
-
-    public ServiceManager(IRepositoryManager repositoryManager, ILoggerManager logger, IMapper mapper, UserManager<User> userManager, RoleManager<IdentityRole> roleManager, IConfiguration configuration, IHttpContextAccessor httpContextAccessor)
-=======
     private readonly Lazy<IProductService> _productService;
     public ServiceManager(IRepositoryManager repositoryManager, ILoggerManager logger, IMapper mapper,
         UserManager<User> userManager, RoleManager<IdentityRole> roleManager, IConfiguration configuration,
         IHttpContextAccessor httpContextAccessor) //, IProductService productService
->>>>>>> 21088804
     {
         _imageService = new Lazy<IImageService>(() => new ImageKitService(configuration));
         _emailService = new Lazy<IEmailService>(() => new EmailService(configuration));
