﻿using AutoMapper;
using Microsoft.AspNetCore.Http;
using Microsoft.AspNetCore.Identity;
using Microsoft.Extensions.Configuration;
using Stockat.Core;
using Stockat.Core.Entities;
using Stockat.Core.IServices;
using Stockat.Infrastructure.Services;
using Stockat.Core.IServices.IAuctionServices;
using Stockat.Service.Services;
using Stockat.Service.Services.AuctionServices;
using System;
using System.Collections.Generic;
using System.Linq;
using System.Text;
using System.Threading.Tasks;

namespace Stockat.Service;

public sealed class ServiceManager : IServiceManager
{
    private readonly Lazy<IAuthenticationService> _authenticationService;
    private readonly Lazy<IImageService> _imageService;
    private readonly Lazy<IFileService> _fileService;
    private readonly Lazy<IEmailService> _emailService;
    private readonly Lazy<IUserVerificationService> _userVerificationService;
    private readonly Lazy<IUserPunishmentService> _userPunishmentService;
    private readonly Lazy<IServiceService> _serviceService;
    private readonly Lazy<IServiceRequestService> _serviceRequestService;
    private readonly Lazy<IServiceRequestUpdateService> _serviceRequestUpdateService;
    private readonly Lazy<IProductService> _productService;
    private readonly Lazy<ICategoryService> _categoryService;
    private readonly Lazy<ITagService> _tagService;
    private readonly Lazy<IStockService> _stockService;
    private readonly Lazy<IOrderService> _orderService;
    private readonly Lazy<IChatService> _chatService;

    private readonly Lazy<IAuctionService> _auctionService;
    private readonly Lazy<IAuctionBidRequestService> _auctionBidRequestService;
    private readonly Lazy<IAuctionOrderService> _auctionOrderService;

    private readonly Lazy<IUserService> _userService;

    public ServiceManager(IRepositoryManager repositoryManager, ILoggerManager logger, IMapper mapper, UserManager<User> userManager, RoleManager<IdentityRole> roleManager, IConfiguration configuration, IHttpContextAccessor httpContextAccessor)
    {
        _imageService = new Lazy<IImageService>(() => new ImageKitService(configuration));
        _emailService = new Lazy<IEmailService>(() => new EmailService(configuration));
<<<<<<< HEAD
=======
        _productService = new Lazy<IProductService>(() => new ProductService(logger, mapper, repositoryManager, _imageService.Value, httpContextAccessor));
>>>>>>> 7b727f69
        _fileService = new Lazy<IFileService>(() => new CloudinaryFileService(configuration));

        _chatService = new Lazy<IChatService>(() => new ChatService(repositoryManager, mapper, _imageService.Value, _fileService.Value, configuration));
        
        // Initialize UserService first since other services depend on it
        _userService = new Lazy<IUserService>(() => new UserService(repositoryManager, mapper, httpContextAccessor, _imageService.Value, userManager, _emailService.Value));

<<<<<<< HEAD
        _authenticationService = new Lazy<IAuthenticationService>(() => new AuthenticationService(logger, mapper, userManager, roleManager, configuration, _emailService.Value, _chatService.Value, repositoryManager, httpContextAccessor));
=======
        // Order Service
        _orderService = new Lazy<IOrderService>(() => new OrderService(logger, mapper, repositoryManager, httpContextAccessor));

        // Order Service
        _orderService = new Lazy<IOrderService>(() => new OrderService(logger, mapper, repositoryManager, httpContextAccessor));

        _authenticationService = new Lazy<IAuthenticationService>(() => new AuthenticationService(logger, mapper, userManager, roleManager, configuration, _emailService.Value, _chatService.Value, repositoryManager));
>>>>>>> 7b727f69
        _serviceService = new Lazy<IServiceService>(() => new ServiceService(logger, mapper, repositoryManager, _imageService.Value));
        _serviceRequestService = new Lazy<IServiceRequestService>(() => new ServiceRequestService(logger, mapper, repositoryManager, _emailService.Value, _userService.Value));
        _serviceRequestUpdateService = new Lazy<IServiceRequestUpdateService>(() => new ServiceRequestUpdateService(logger, mapper, repositoryManager, _emailService.Value));

        // UserVerificationService with email and user service dependencies
        _userVerificationService = new Lazy<IUserVerificationService>(() => new UserVerificationService(logger, mapper, configuration, _imageService.Value, repositoryManager, httpContextAccessor, _emailService.Value, _userService.Value));

        // UserPunishmentService with dependencies
        _userPunishmentService = new Lazy<IUserPunishmentService>(() => new UserPunishmentService(logger, mapper, repositoryManager, httpContextAccessor, _emailService.Value, _userService.Value));

        // Stock Service
        _stockService = new Lazy<IStockService>(() => new StockService(logger, mapper, repositoryManager, httpContextAccessor));

        // Auction Services
        _auctionService = new Lazy<IAuctionService>(() => new AuctionService(mapper, logger, repositoryManager));
        _auctionBidRequestService = new Lazy<IAuctionBidRequestService>(() => new AuctionBidRequestService(repositoryManager, mapper));
        _auctionOrderService = new Lazy<IAuctionOrderService>(() => new AuctionOrderService(repositoryManager, mapper));

        _categoryService = new Lazy<ICategoryService>(() => new CategoryService(logger, mapper, repositoryManager));
        _tagService = new Lazy<ITagService>(() => new TagService(logger, mapper, repositoryManager));
        _productService = new Lazy<IProductService>(() => new ProductService(logger, mapper, repositoryManager, _imageService.Value));
    }

    public IAuthenticationService AuthenticationService
    {
        get { return _authenticationService.Value; }
    }
    // we could use the expression embodied function instead like the below instead of the above
    //public IAuthenticationService AuthenticationService => _authenticationService.Value;

    public IImageService ImageService => _imageService.Value;
    public IFileService FileService => _fileService.Value;

    public IEmailService EmailService => _emailService.Value;
    public IProductService ProductService => _productService.Value;

    public IStockService StockService => _stockService.Value;

    public IOrderService OrderService => _orderService.Value;

    public IAuctionService AuctionService => _auctionService.Value;
    public IAuctionBidRequestService AuctionBidRequestService => _auctionBidRequestService.Value;

    public IServiceService ServiceService => _serviceService.Value;
    public IServiceRequestService ServiceRequestService => _serviceRequestService.Value;
    public IServiceRequestUpdateService ServiceRequestUpdateService => _serviceRequestUpdateService.Value;
    public IUserService UserService => _userService.Value;

    public IChatService ChatService => _chatService.Value;

    public IAuctionOrderService AuctionOrderService => _auctionOrderService.Value;

    public ICategoryService CategoryService => _categoryService.Value;
    public ITagService TagService => _tagService.Value;

    public IUserVerificationService UserVerificationService => _userVerificationService.Value;
    public IUserPunishmentService UserPunishmentService => _userPunishmentService.Value;
}<|MERGE_RESOLUTION|>--- conflicted
+++ resolved
@@ -45,10 +45,7 @@
     {
         _imageService = new Lazy<IImageService>(() => new ImageKitService(configuration));
         _emailService = new Lazy<IEmailService>(() => new EmailService(configuration));
-<<<<<<< HEAD
-=======
         _productService = new Lazy<IProductService>(() => new ProductService(logger, mapper, repositoryManager, _imageService.Value, httpContextAccessor));
->>>>>>> 7b727f69
         _fileService = new Lazy<IFileService>(() => new CloudinaryFileService(configuration));
 
         _chatService = new Lazy<IChatService>(() => new ChatService(repositoryManager, mapper, _imageService.Value, _fileService.Value, configuration));
@@ -56,17 +53,14 @@
         // Initialize UserService first since other services depend on it
         _userService = new Lazy<IUserService>(() => new UserService(repositoryManager, mapper, httpContextAccessor, _imageService.Value, userManager, _emailService.Value));
 
-<<<<<<< HEAD
         _authenticationService = new Lazy<IAuthenticationService>(() => new AuthenticationService(logger, mapper, userManager, roleManager, configuration, _emailService.Value, _chatService.Value, repositoryManager, httpContextAccessor));
-=======
-        // Order Service
-        _orderService = new Lazy<IOrderService>(() => new OrderService(logger, mapper, repositoryManager, httpContextAccessor));
+        // Stock Service
+        _stockService = new Lazy<IStockService>(() => new StockService(logger, mapper, repositoryManager, httpContextAccessor));
 
         // Order Service
         _orderService = new Lazy<IOrderService>(() => new OrderService(logger, mapper, repositoryManager, httpContextAccessor));
 
-        _authenticationService = new Lazy<IAuthenticationService>(() => new AuthenticationService(logger, mapper, userManager, roleManager, configuration, _emailService.Value, _chatService.Value, repositoryManager));
->>>>>>> 7b727f69
+
         _serviceService = new Lazy<IServiceService>(() => new ServiceService(logger, mapper, repositoryManager, _imageService.Value));
         _serviceRequestService = new Lazy<IServiceRequestService>(() => new ServiceRequestService(logger, mapper, repositoryManager, _emailService.Value, _userService.Value));
         _serviceRequestUpdateService = new Lazy<IServiceRequestUpdateService>(() => new ServiceRequestUpdateService(logger, mapper, repositoryManager, _emailService.Value));
@@ -87,7 +81,6 @@
 
         _categoryService = new Lazy<ICategoryService>(() => new CategoryService(logger, mapper, repositoryManager));
         _tagService = new Lazy<ITagService>(() => new TagService(logger, mapper, repositoryManager));
-        _productService = new Lazy<IProductService>(() => new ProductService(logger, mapper, repositoryManager, _imageService.Value));
     }
 
     public IAuthenticationService AuthenticationService
