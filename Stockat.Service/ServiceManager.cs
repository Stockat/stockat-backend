﻿
using AutoMapper;
using Microsoft.AspNetCore.Http;
using Microsoft.AspNetCore.Identity;
using Microsoft.Extensions.Configuration;
using Stockat.Core;
using Stockat.Core.Entities;
using Stockat.Core.IServices;
using Stockat.Infrastructure.Services;
using Stockat.Core.IServices.IAuctionServices;
using Stockat.Service.Services;
using Stockat.Service.Services.AuctionServices;
using System;
using System.Collections.Generic;
using System.Linq;
using System.Text;
using System.Threading.Tasks;

namespace Stockat.Service;

public sealed class ServiceManager : IServiceManager
{
    private readonly Lazy<IAuthenticationService> _authenticationService;
    private readonly Lazy<IImageService> _imageService;
    private readonly Lazy<IFileService> _fileService;
    private readonly Lazy<IEmailService> _emailService;
    private readonly Lazy<IUserVerificationService> _userVerificationService;
    private readonly Lazy<IUserPunishmentService> _userPunishmentService;
    private readonly Lazy<IServiceService> _serviceService;
    private readonly Lazy<IServiceRequestService> _serviceRequestService;
    private readonly Lazy<IServiceRequestUpdateService> _serviceRequestUpdateService;
    private readonly Lazy<IProductService> _productService;
    private readonly Lazy<ICategoryService> _categoryService;
    private readonly Lazy<ITagService> _tagService;
    private readonly Lazy<IStockService> _stockService;
    private readonly Lazy<IOrderService> _orderService;
    private readonly Lazy<IChatService> _chatService;

    private readonly Lazy<IAuctionService> _auctionService;
    private readonly Lazy<IAuctionBidRequestService> _auctionBidRequestService;
    private readonly Lazy<IAuctionOrderService> _auctionOrderService;

    private readonly Lazy<IUserService> _userService;

    private readonly Lazy<IChatHistoryService> _chatHistoryService;
    private readonly Lazy<IAIService> _aiService;
    private readonly Lazy<IAnalyticsService> _analyticsService;
    private readonly Lazy<IServiceEditRequestService> _serviceEditRequestService;

    public ServiceManager(IRepositoryManager repositoryManager, ILoggerManager logger, IMapper mapper, UserManager<User> userManager, RoleManager<IdentityRole> roleManager, IConfiguration configuration, IHttpContextAccessor httpContextAccessor)
    {
        _imageService = new Lazy<IImageService>(() => new ImageKitService(configuration));
        _emailService = new Lazy<IEmailService>(() => new EmailService(configuration));
        _productService = new Lazy<IProductService>(() => new ProductService(logger, mapper, repositoryManager, _imageService.Value, httpContextAccessor));
        _fileService = new Lazy<IFileService>(() => new CloudinaryFileService(configuration));

        _chatService = new Lazy<IChatService>(() => new ChatService(repositoryManager, mapper, _imageService.Value, _fileService.Value, configuration));

        // Initialize UserService first since other services depend on it
        _userService = new Lazy<IUserService>(() => new UserService(repositoryManager, mapper, httpContextAccessor, _imageService.Value, userManager, _emailService.Value));

        _authenticationService = new Lazy<IAuthenticationService>(() => new AuthenticationService(logger, mapper, userManager, roleManager, configuration, _emailService.Value, _chatService.Value, repositoryManager, httpContextAccessor));
        // Stock Service
        _stockService = new Lazy<IStockService>(() => new StockService(logger, mapper, repositoryManager, httpContextAccessor));

        // Order Service
        _orderService = new Lazy<IOrderService>(() => new OrderService(logger, mapper, repositoryManager, httpContextAccessor));

<<<<<<< HEAD
=======
        // Order Service
        _orderService = new Lazy<IOrderService>(() => new OrderService(logger, mapper, repositoryManager, httpContextAccessor));

>>>>>>> 62810e51
        _serviceService = new Lazy<IServiceService>(() => new ServiceService(logger, mapper, repositoryManager, _imageService.Value));
        _serviceRequestService = new Lazy<IServiceRequestService>(() => new ServiceRequestService(logger, mapper, repositoryManager, _emailService.Value, _userService.Value, _serviceEditRequestService.Value));
        _serviceRequestUpdateService = new Lazy<IServiceRequestUpdateService>(() => new ServiceRequestUpdateService(logger, mapper, repositoryManager, _emailService.Value));

        // UserVerificationService with email and user service dependencies
        _userVerificationService = new Lazy<IUserVerificationService>(() => new UserVerificationService(logger, mapper, configuration, _imageService.Value, repositoryManager, httpContextAccessor, _emailService.Value, _userService.Value));

        // UserPunishmentService with dependencies
        _userPunishmentService = new Lazy<IUserPunishmentService>(() => new UserPunishmentService(logger, mapper, repositoryManager, httpContextAccessor, _emailService.Value, _userService.Value));

        // Stock Service
        _stockService = new Lazy<IStockService>(() => new StockService(logger, mapper, repositoryManager, httpContextAccessor));

        // Auction Services
        _auctionService = new Lazy<IAuctionService>(() => new AuctionService(mapper, logger, repositoryManager));
        _auctionBidRequestService = new Lazy<IAuctionBidRequestService>(() => new AuctionBidRequestService(repositoryManager, mapper));
        _auctionOrderService = new Lazy<IAuctionOrderService>(() => new AuctionOrderService(repositoryManager, mapper));

        _categoryService = new Lazy<ICategoryService>(() => new CategoryService(logger, mapper, repositoryManager));
        _tagService = new Lazy<ITagService>(() => new TagService(logger, mapper, repositoryManager));

        _chatHistoryService = new Lazy<IChatHistoryService>(() => new ChatHistoryService(repositoryManager, mapper));

        _aiService = new Lazy<IAIService>(() => new AIService(this, logger));
        _analyticsService = new Lazy<IAnalyticsService>(() => new AnalyticsService(repositoryManager, mapper, logger));

        _serviceEditRequestService = new Lazy<IServiceEditRequestService>(() => new ServiceEditRequestService(logger, mapper, repositoryManager, _imageService.Value, _emailService.Value));
    }

    public IAuthenticationService AuthenticationService
    {
        get { return _authenticationService.Value; }
    }
    // we could use the expression embodied function instead like the below instead of the above
    //public IAuthenticationService AuthenticationService => _authenticationService.Value;

    public IImageService ImageService => _imageService.Value;
    public IFileService FileService => _fileService.Value;

    public IEmailService EmailService => _emailService.Value;
    public IProductService ProductService => _productService.Value;

    public IStockService StockService => _stockService.Value;

    public IOrderService OrderService => _orderService.Value;

    public IAuctionService AuctionService => _auctionService.Value;
    public IAuctionBidRequestService AuctionBidRequestService => _auctionBidRequestService.Value;

    public IServiceService ServiceService => _serviceService.Value;
    public IServiceRequestService ServiceRequestService => _serviceRequestService.Value;
    public IServiceRequestUpdateService ServiceRequestUpdateService => _serviceRequestUpdateService.Value;
    public IUserService UserService => _userService.Value;

    public IChatService ChatService => _chatService.Value;

    public IAuctionOrderService AuctionOrderService => _auctionOrderService.Value;

    public ICategoryService CategoryService => _categoryService.Value;
    public ITagService TagService => _tagService.Value;

    public IUserVerificationService UserVerificationService => _userVerificationService.Value;



    public IUserPunishmentService UserPunishmentService => _userPunishmentService.Value;

    public IChatHistoryService ChatHistoryService => _chatHistoryService.Value;
    public IAnalyticsService AnalyticsService => _analyticsService.Value;
    public IAIService AIService => _aiService.Value;
    public IServiceEditRequestService ServiceEditRequestService => _serviceEditRequestService.Value;
}<|MERGE_RESOLUTION|>--- conflicted
+++ resolved
@@ -66,12 +66,9 @@
         // Order Service
         _orderService = new Lazy<IOrderService>(() => new OrderService(logger, mapper, repositoryManager, httpContextAccessor));
 
-<<<<<<< HEAD
-=======
         // Order Service
         _orderService = new Lazy<IOrderService>(() => new OrderService(logger, mapper, repositoryManager, httpContextAccessor));
 
->>>>>>> 62810e51
         _serviceService = new Lazy<IServiceService>(() => new ServiceService(logger, mapper, repositoryManager, _imageService.Value));
         _serviceRequestService = new Lazy<IServiceRequestService>(() => new ServiceRequestService(logger, mapper, repositoryManager, _emailService.Value, _userService.Value, _serviceEditRequestService.Value));
         _serviceRequestUpdateService = new Lazy<IServiceRequestUpdateService>(() => new ServiceRequestUpdateService(logger, mapper, repositoryManager, _emailService.Value));
