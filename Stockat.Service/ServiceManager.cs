--- conflicted
+++ resolved
@@ -65,11 +65,10 @@
         // Order Service
         _orderService = new Lazy<IOrderService>(() => new OrderService(logger, mapper, repositoryManager, httpContextAccessor));
 
-<<<<<<< HEAD
+        // Order Service
+        _orderService = new Lazy<IOrderService>(() => new OrderService(logger, mapper, repositoryManager, httpContextAccessor));
+
         _authenticationService = new Lazy<IAuthenticationService>(() => new AuthenticationService(logger, mapper, userManager, roleManager, configuration, _emailService.Value, _chatService.Value, repositoryManager));
-=======
-
->>>>>>> 70c73031
         _serviceService = new Lazy<IServiceService>(() => new ServiceService(logger, mapper, repositoryManager, _imageService.Value));
         _serviceRequestService = new Lazy<IServiceRequestService>(() => new ServiceRequestService(logger, mapper, repositoryManager, _emailService.Value, _userService.Value));
         _serviceRequestUpdateService = new Lazy<IServiceRequestUpdateService>(() => new ServiceRequestUpdateService(logger, mapper, repositoryManager, _emailService.Value));
@@ -90,15 +89,12 @@
 
         _categoryService = new Lazy<ICategoryService>(() => new CategoryService(logger, mapper, repositoryManager));
         _tagService = new Lazy<ITagService>(() => new TagService(logger, mapper, repositoryManager));
-<<<<<<< HEAD
 
         _chatHistoryService = new Lazy<IChatHistoryService>(() => new ChatHistoryService(repositoryManager, mapper));
 
         _aiService = new Lazy<IAIService>(() => new AIService(this, logger));
         _analyticsService = new Lazy<IAnalyticsService>(() => new AnalyticsService(repositoryManager, mapper, logger));
 
-=======
->>>>>>> 70c73031
     }
 
     public IAuthenticationService AuthenticationService
@@ -134,12 +130,12 @@
     public ITagService TagService => _tagService.Value;
 
     public IUserVerificationService UserVerificationService => _userVerificationService.Value;
-<<<<<<< HEAD
+
+    
+
+    public IUserPunishmentService UserPunishmentService => _userPunishmentService.Value;
 
     public IChatHistoryService ChatHistoryService => _chatHistoryService.Value;
     public IAnalyticsService AnalyticsService => _analyticsService.Value;
     public IAIService AIService => _aiService.Value;
-=======
-    public IUserPunishmentService UserPunishmentService => _userPunishmentService.Value;
->>>>>>> 70c73031
 }