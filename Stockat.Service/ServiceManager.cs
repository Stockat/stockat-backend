--- conflicted
+++ resolved
@@ -1,4 +1,5 @@
-﻿using AutoMapper;
+﻿
+using AutoMapper;
 using Microsoft.AspNetCore.Http;
 using Microsoft.AspNetCore.Identity;
 using Microsoft.Extensions.Configuration;
@@ -33,16 +34,16 @@
     private readonly Lazy<IStockService> _stockService;
     private readonly Lazy<IOrderService> _orderService;
     private readonly Lazy<IChatService> _chatService;
-    private readonly Lazy<IChatHistoryService> _chatHistoryService;
-    private readonly Lazy<IOrderService> _orderService;
-    private readonly Lazy<IAIService> _aiService;
-    private readonly Lazy<IAnalyticsService> _analyticsService;
 
     private readonly Lazy<IAuctionService> _auctionService;
     private readonly Lazy<IAuctionBidRequestService> _auctionBidRequestService;
     private readonly Lazy<IAuctionOrderService> _auctionOrderService;
 
     private readonly Lazy<IUserService> _userService;
+
+    private readonly Lazy<IChatHistoryService> _chatHistoryService;
+    private readonly Lazy<IAIService> _aiService;
+    private readonly Lazy<IAnalyticsService> _analyticsService;
 
     public ServiceManager(IRepositoryManager repositoryManager, ILoggerManager logger, IMapper mapper, UserManager<User> userManager, RoleManager<IdentityRole> roleManager, IConfiguration configuration, IHttpContextAccessor httpContextAccessor)
     {
@@ -55,19 +56,10 @@
         // Stock Service
         _stockService = new Lazy<IStockService>(() => new StockService(logger, mapper, repositoryManager, httpContextAccessor));
 
-<<<<<<< HEAD
-        _userService = new Lazy<IUserService>(() => new UserService(repositoryManager, mapper, httpContextAccessor, _imageService.Value, userManager, _emailService.Value));
-        
-        _authenticationService = new Lazy<IAuthenticationService>(() => new AuthenticationService(logger, mapper, userManager, roleManager, configuration, _emailService.Value));
-=======
-        // Order Service
-        _orderService = new Lazy<IOrderService>(() => new OrderService(logger, mapper, repositoryManager, httpContextAccessor));
-
         // Order Service
         _orderService = new Lazy<IOrderService>(() => new OrderService(logger, mapper, repositoryManager, httpContextAccessor));
 
         _authenticationService = new Lazy<IAuthenticationService>(() => new AuthenticationService(logger, mapper, userManager, roleManager, configuration, _emailService.Value, _chatService.Value, repositoryManager));
->>>>>>> 92283f85
         _serviceService = new Lazy<IServiceService>(() => new ServiceService(logger, mapper, repositoryManager, _imageService.Value));
         _serviceRequestService = new Lazy<IServiceRequestService>(() => new ServiceRequestService(logger, mapper, repositoryManager, _emailService.Value, _userService.Value));
         _serviceRequestUpdateService = new Lazy<IServiceRequestUpdateService>(() => new ServiceRequestUpdateService(logger, mapper, repositoryManager, _emailService.Value));
@@ -80,19 +72,16 @@
         _auctionBidRequestService = new Lazy<IAuctionBidRequestService>(() => new AuctionBidRequestService(repositoryManager, mapper));
         _auctionOrderService = new Lazy<IAuctionOrderService>(() => new AuctionOrderService(repositoryManager, mapper));
 
-<<<<<<< HEAD
-        _chatService = new Lazy<IChatService>(() => new ChatService(repositoryManager, mapper, _imageService.Value, _fileService.Value));
-        _chatHistoryService = new Lazy<IChatHistoryService>(() => new ChatHistoryService(repositoryManager, mapper));
-        _orderService = new Lazy<IOrderService>(() => new OrderService(repositoryManager, mapper));
-        _aiService = new Lazy<IAIService>(() => new AIService(this, logger));
-        _analyticsService = new Lazy<IAnalyticsService>(() => new AnalyticsService(repositoryManager, mapper, logger));
-=======
         _userService = new Lazy<IUserService>(() => new UserService(repositoryManager, mapper, httpContextAccessor, _imageService.Value, userManager, _emailService.Value));
 
->>>>>>> 92283f85
 
         _categoryService = new Lazy<ICategoryService>(() => new CategoryService(logger, mapper, repositoryManager));
         _tagService = new Lazy<ITagService>(() => new TagService(logger, mapper, repositoryManager));
+
+        _chatHistoryService = new Lazy<IChatHistoryService>(() => new ChatHistoryService(repositoryManager, mapper));
+
+        _aiService = new Lazy<IAIService>(() => new AIService(this, logger));
+        _analyticsService = new Lazy<IAnalyticsService>(() => new AnalyticsService(repositoryManager, mapper, logger));
 
     }
 
@@ -122,9 +111,6 @@
     public IUserService UserService => _userService.Value;
 
     public IChatService ChatService => _chatService.Value;
-    public IChatHistoryService ChatHistoryService => _chatHistoryService.Value;
-    public IOrderService OrderService => _orderService.Value;
-    public IAIService AIService => _aiService.Value;
 
     public IAuctionOrderService AuctionOrderService => _auctionOrderService.Value;
 
@@ -133,5 +119,7 @@
 
     public IUserVerificationService UserVerificationService => _userVerificationService.Value;
 
+    public IChatHistoryService ChatHistoryService => _chatHistoryService.Value;
     public IAnalyticsService AnalyticsService => _analyticsService.Value;
+    public IAIService AIService => _aiService.Value;
 }