﻿using AutoMapper;
using Microsoft.AspNetCore.Http;
using Microsoft.AspNetCore.Identity;
using Microsoft.Extensions.Configuration;
using Stockat.Core;
using Stockat.Core.Entities;
using Stockat.Core.IServices;
using Stockat.Core.IServices.IAuctionServices;
using Stockat.Service.Services;
using Stockat.Service.Services.AuctionServices;
using System;
using System.Collections.Generic;
using System.Linq;
using System.Text;
using System.Threading.Tasks;

namespace Stockat.Service;

public sealed class ServiceManager : IServiceManager
{
    private readonly Lazy<IAuthenticationService> _authenticationService;
    private readonly Lazy<IImageService> _imageService;
    private readonly Lazy<IEmailService> _emailService;
    private readonly Lazy<IUserVerificationService> _userVerificationService;
    private readonly Lazy<IServiceService> _serviceService;
    private readonly Lazy<IServiceRequestService> _serviceRequestService;
    private readonly Lazy<IServiceRequestUpdateService> _serviceRequestUpdateService;
    private readonly Lazy<IProductService> _productService;

<<<<<<< HEAD
    private readonly Lazy<IAuctionService> _auctionService;
    private readonly Lazy<IAuctionBidRequestService> _auctionBidRequestService;
    private readonly Lazy<IAuctionOrderService> _auctionOrderService;

    public ServiceManager(IRepositoryManager repositoryManager, ILoggerManager logger, IMapper mapper, UserManager<User> userManager, RoleManager<IdentityRole> roleManager, IConfiguration configuration, IHttpContextAccessor httpContextAccessor)
=======
    private readonly Lazy<IUserService> _userService;
    public ServiceManager(IRepositoryManager repositoryManager, ILoggerManager logger, IMapper mapper,
        UserManager<User> userManager, RoleManager<IdentityRole> roleManager, IConfiguration configuration,
        IHttpContextAccessor httpContextAccessor) //, IProductService productService
>>>>>>> 39848bff
    {
        _imageService = new Lazy<IImageService>(() => new ImageKitService(configuration));
        _emailService = new Lazy<IEmailService>(() => new EmailService(configuration));
        _productService = new Lazy<IProductService>(() => new ProductService(logger, mapper, repositoryManager));

        _authenticationService = new Lazy<IAuthenticationService>(() => new AuthenticationService(logger, mapper, userManager, roleManager, configuration, _emailService.Value));

        // Service Feature
        _serviceService = new Lazy<IServiceService>(() => new ServiceService(logger, mapper, repositoryManager, _imageService.Value));
        _serviceRequestService = new Lazy<IServiceRequestService>(() => new ServiceRequestService(logger, mapper, repositoryManager));
        _serviceRequestUpdateService = new Lazy<IServiceRequestUpdateService>(() => new ServiceRequestUpdateService(logger, mapper, repositoryManager));

        // if you wanna use a lazy loading service in another service initilize it first before sending it to the other layer like i did in the _imageSerive and passed to the UserVerificationService
        _userVerificationService = new Lazy<IUserVerificationService>(() => new UserVerificationService(logger, mapper, configuration, _imageService.Value, repositoryManager, httpContextAccessor));
<<<<<<< HEAD
        
        //
        _auctionService = new Lazy<IAuctionService>(() => new AuctionService(mapper, logger, repositoryManager));
        _auctionBidRequestService = new Lazy<IAuctionBidRequestService>(() => new AuctionBidRequestService(repositoryManager, mapper));
        _auctionOrderService = new Lazy<IAuctionOrderService>(() => new AuctionOrderService(repositoryManager, mapper));
=======

        _userService = new Lazy<IUserService>(() => new UserService(repositoryManager, mapper, httpContextAccessor, _imageService.Value, userManager, _emailService.Value));
>>>>>>> 39848bff
    }

    public IAuthenticationService AuthenticationService
    {
        get { return _authenticationService.Value; }
    }
    // we could use the expression embodied function instead like the below instead of the above
    //public IAuthenticationService AuthenticationService => _authenticationService.Value;

    public IImageService ImageService => _imageService.Value;

    public IEmailService EmailService => _emailService.Value;
    public IProductService ProductService => _productService.Value;

    public IAuctionService AuctionService => _auctionService.Value;
    public IAuctionBidRequestService AuctionBidRequestService => _auctionBidRequestService.Value;
    public IAuctionOrderService AuctionOrderService => _auctionOrderService.Value;

    public IUserVerificationService UserVerificationService => _userVerificationService.Value;
    public IServiceService ServiceService => _serviceService.Value;
    public IServiceRequestService ServiceRequestService => _serviceRequestService.Value;
    public IServiceRequestUpdateService ServiceRequestUpdateService => _serviceRequestUpdateService.Value;

    public IUserService UserService => _userService.Value;
}<|MERGE_RESOLUTION|>--- conflicted
+++ resolved
@@ -27,18 +27,13 @@
     private readonly Lazy<IServiceRequestUpdateService> _serviceRequestUpdateService;
     private readonly Lazy<IProductService> _productService;
 
-<<<<<<< HEAD
     private readonly Lazy<IAuctionService> _auctionService;
     private readonly Lazy<IAuctionBidRequestService> _auctionBidRequestService;
     private readonly Lazy<IAuctionOrderService> _auctionOrderService;
 
+    private readonly Lazy<IUserService> _userService;
+
     public ServiceManager(IRepositoryManager repositoryManager, ILoggerManager logger, IMapper mapper, UserManager<User> userManager, RoleManager<IdentityRole> roleManager, IConfiguration configuration, IHttpContextAccessor httpContextAccessor)
-=======
-    private readonly Lazy<IUserService> _userService;
-    public ServiceManager(IRepositoryManager repositoryManager, ILoggerManager logger, IMapper mapper,
-        UserManager<User> userManager, RoleManager<IdentityRole> roleManager, IConfiguration configuration,
-        IHttpContextAccessor httpContextAccessor) //, IProductService productService
->>>>>>> 39848bff
     {
         _imageService = new Lazy<IImageService>(() => new ImageKitService(configuration));
         _emailService = new Lazy<IEmailService>(() => new EmailService(configuration));
@@ -53,16 +48,13 @@
 
         // if you wanna use a lazy loading service in another service initilize it first before sending it to the other layer like i did in the _imageSerive and passed to the UserVerificationService
         _userVerificationService = new Lazy<IUserVerificationService>(() => new UserVerificationService(logger, mapper, configuration, _imageService.Value, repositoryManager, httpContextAccessor));
-<<<<<<< HEAD
         
         //
         _auctionService = new Lazy<IAuctionService>(() => new AuctionService(mapper, logger, repositoryManager));
         _auctionBidRequestService = new Lazy<IAuctionBidRequestService>(() => new AuctionBidRequestService(repositoryManager, mapper));
         _auctionOrderService = new Lazy<IAuctionOrderService>(() => new AuctionOrderService(repositoryManager, mapper));
-=======
 
         _userService = new Lazy<IUserService>(() => new UserService(repositoryManager, mapper, httpContextAccessor, _imageService.Value, userManager, _emailService.Value));
->>>>>>> 39848bff
     }
 
     public IAuthenticationService AuthenticationService
