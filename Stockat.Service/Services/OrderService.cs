--- conflicted
+++ resolved
@@ -1077,7 +1077,6 @@
 
 
 
-<<<<<<< HEAD
     public async Task<OrderProduct> getorderbySessionOrPaymentId(string id)
     {
         var res = await _repo.OrderRepo.FindAsync(o => o.SessionId == id || o.PaymentId == id);
@@ -1087,7 +1086,6 @@
 
 
 
-=======
     public async Task<GenericResponseDto<OrderDTO>> UpdateOrderDriverAsync(int orderId, string driverId)
     {
         var order = await _repo.OrderRepo.GetByIdAsync(orderId);
@@ -1119,5 +1117,4 @@
             Message = "Order driver updated successfully."
         };
     }
->>>>>>> e4a3d6fc
 }