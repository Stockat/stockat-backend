using System;
using System.Collections.Generic;
using System.Linq;
using System.Security.Claims;
using System.Security.Cryptography;
using System.Text;
using System.Threading.Tasks;
using AutoMapper;
using Azure;
using Azure.Core;
using Microsoft.AspNetCore.Http;
using Microsoft.EntityFrameworkCore;
using Stockat.Core;
using Stockat.Core.DTOs;
using Stockat.Core.DTOs.OrderDTOs;
using Stockat.Core.DTOs.OrderDTOs.OrderAnalysisDto;
using Stockat.Core.DTOs.StockDTOs;
using Stockat.Core.Entities;
using Stockat.Core.Enums;
using Stockat.Core.IServices;
using System;
using System.Collections.Generic;
using System.Linq;
using System.Threading.Tasks;
using Stripe.Checkout;
using Stripe.Climate;
using Stockat.Core.Consts;
using Stripe;
using CloudinaryDotNet.Actions;
using Stockat.Core.Helpers;

namespace Stockat.Service.Services;

public class OrderService : IOrderService
{
    private readonly ILoggerManager _logger;
    private readonly IMapper _mapper;
    private readonly IRepositoryManager _repo;
    private readonly IHttpContextAccessor _httpContextAccessor;
    private readonly IEmailService _emailService;

    public OrderService(ILoggerManager logger, IMapper mapper, IRepositoryManager repo, IHttpContextAccessor httpContextAccessor, IEmailService emailService)
    {
        _logger = logger;
        _mapper = mapper;
        _repo = repo;
        _httpContextAccessor = httpContextAccessor;
        _emailService = emailService;
    }

    // Add Order
    public async Task<GenericResponseDto<AddOrderDTO>> AddOrderAsync(AddOrderDTO orderDto, string domain)
    {
        try
        {
            // Map DTO to entity
            var orderEntity = _mapper.Map<OrderProduct>(orderDto);
            // Getting Order quantity from stock quantity incase the order quantity is not provided or wrong
            var stock = await _repo.StockRepo.GetByIdAsync(orderDto.StockId);
            if (stock == null)
            {
                _logger.LogError("Stock not found for the given StockId.");
                return new GenericResponseDto<AddOrderDTO>
                {
                    Status = 404,
                    Message = "Stock not found."
                };
            }
            // Asigning the stock quantity to the order quantity
            orderEntity.Quantity = stock.Quantity;
            // Add the order to the repository
            await _repo.OrderRepo.AddAsync(orderEntity);
            // Set the Stock Status to SoldOut
            stock.StockStatus = StockStatus.SoldOut;

            // Update the stock in the repository
            _repo.StockRepo.Update(stock);

            await _repo.CompleteAsync();
            //*******************************************************************************************************************
            // Begin Stripe 
            var sessionItems = new SessionLineItemOptions
            {
                PriceData = new SessionLineItemPriceDataOptions
                {
                    UnitAmount = (long)(orderEntity.Price * 100),
                    Currency = "usd",
                    ProductData = new SessionLineItemPriceDataProductDataOptions
                    {
                        Name = string.IsNullOrEmpty(orderDto.ProductName) ? "FixedName" : orderDto.ProductName,
                    }
                },
                Quantity = orderEntity.Quantity,
            };
            var options = new Stripe.Checkout.SessionCreateOptions
            {
                SuccessUrl = "http://localhost:4200/",
                CancelUrl = $"http://localhost:4200/product-stocks/{orderEntity.ProductId}?session_id={{CHECKOUT_SESSION_ID}}",
                LineItems = new List<Stripe.Checkout.SessionLineItemOptions>(),
                Mode = "payment",
                Metadata = new Dictionary<string, string>
    {
        { "orderId", orderEntity.Id.ToString() },
        { "type", "order" }
    }
            };
            options.LineItems.Add(sessionItems);

            var service = new Stripe.Checkout.SessionService();
            Stripe.Checkout.Session session = service.Create(options);


            // Append sessionId in order
            await UpdateStripePaymentID(orderEntity.Id, session.Id, session.PaymentIntentId);
            // Map back to DTO for response
            var responseDto = _mapper.Map<AddOrderDTO>(orderEntity);

            return new GenericResponseDto<AddOrderDTO>
            {
                Status = 201,
                Data = responseDto,
                Message = "Order added successfully.",
                RedirectUrl = session.Url
            };


            // End Stripe 
            //******************************************************************************************************************

        }
        catch (Exception ex)
        {
            _logger.LogError($"Error adding order: {ex.Message}");
            return new GenericResponseDto<AddOrderDTO>
            {
                Status = 500,
                Message = "An error occurred while adding the order."
            };
        }
    }

    public async Task<GenericResponseDto<UpdateRequestDTO>> AddStripeWithRequestAsync(UpdateRequestDTO requestDto)
    {

        var res = _repo.OrderRepo.GetByIdAsync(requestDto.Id).Result;

        if (res == null)
            return new GenericResponseDto<UpdateRequestDTO>()
            {
                Data = requestDto,
                Status = 404,
                Message = "Could not Found an Req Order with id =" + requestDto.Id
            };

        //*******************************************************************************************************************
        // Begin Stripe 
        var sessionItems = new SessionLineItemOptions
        {
            PriceData = new SessionLineItemPriceDataOptions
            {
                UnitAmount = (long)(requestDto.Price * 100),
                Currency = "usd",
                ProductData = new SessionLineItemPriceDataProductDataOptions
                {
                    Name = requestDto.ProductName,
                }
            },
            Quantity = requestDto.Quantity,
        };
        var options = new Stripe.Checkout.SessionCreateOptions
        {
            SuccessUrl = "http://localhost:4200/profile",
            CancelUrl = "http://localhost:4200/profile",
            LineItems = new List<Stripe.Checkout.SessionLineItemOptions>(),
            Mode = "payment",
            Metadata = new Dictionary<string, string>
    {
        { "orderId", requestDto.Id.ToString() },
        { "type", "req" }
    }
        };
        options.LineItems.Add(sessionItems);

        var service = new Stripe.Checkout.SessionService();
        Stripe.Checkout.Session session = service.Create(options);


        // Append sessionId in order
        await UpdateStripePaymentID(requestDto.Id, session.Id, session.PaymentIntentId);

        return new GenericResponseDto<UpdateRequestDTO>
        {
            Status = 201,
            Data = requestDto,
            Message = "Order Request Updated successfully.",
            RedirectUrl = session.Url
        };

    }


    // Stripe Internals 
    public async Task UpdateStripePaymentID(int id, string sessionId, string paymentIntentId)
    {

        var order = await _repo.OrderRepo.GetByIdAsync(id);
        if (!string.IsNullOrEmpty(sessionId))
        {
            order.SessionId = sessionId;
        }
        if (!string.IsNullOrEmpty(paymentIntentId))
        {
            order.PaymentId = paymentIntentId;
            order.PaymentDate = DateTime.Now;
        }

        _repo.OrderRepo.Update(order);
        await _repo.CompleteAsync();
    }

    public async Task UpdateStatus(int id, OrderStatus orderStatus, PaymentStatus paymentStatus)
    {
        var order = await _repo.OrderRepo.GetByIdAsync(id);
        if (order != null)
        {
            order.PaymentStatus = paymentStatus;
            order.Status = orderStatus;
        }
        _repo.OrderRepo.Update(order);
        await _repo.CompleteAsync();
    }


    // Get Order By Id Async
    public async Task<OrderProduct> getOrderByIdAsync(int id)
    {

        return await _repo.OrderRepo.GetByIdAsync(id);
    }

    // Add Request
    public async Task<GenericResponseDto<AddRequestDTO>> AddRequestAsync(AddRequestDTO requestDto)
    {
        await _repo.BeginTransactionAsync();
        try
        {
            // 1. Create and add the stock first
            var stockEntity = new Stock
            {
                ProductId = requestDto.ProductId,
                Quantity = requestDto.Quantity,
                StockStatus = StockStatus.SoldOut,
                StockDetails = requestDto.Stock.StockDetails.Select(sd => new StockDetails
                {
                    FeatureId = sd.FeatureId,
                    FeatureValueId = sd.FeatureValueId
                }).ToList()
            };

            await _repo.StockRepo.AddAsync(stockEntity);
            await _repo.CompleteAsync(); // Save to get the stock ID

            // Get the Buyer ID from the HTTP context
            // var buyerId = GetCurrentUserId();
            // if (string.IsNullOrEmpty(buyerId))
            // {
            //     _logger.LogError("Buyer ID not found in the HTTP context.");
            //     return new GenericResponseDto<AddRequestDTO>
            //     {
            //         Status = 400,
            //         Message = "Buyer ID is required."
            //     };
            // }
            // requestDto.BuyerId = buyerId;



            // 2. Create and add the order
            var orderEntity = new OrderProduct
            {
                ProductId = requestDto.ProductId,
                Quantity = requestDto.Quantity,
                Price = requestDto.Price,
                OrderType = OrderType.Request,
                Status = OrderStatus.PendingSeller,
                StockId = stockEntity.Id,
                SellerId = requestDto.SellerId,
                BuyerId = requestDto.BuyerId,
                PaymentId = requestDto.PaymentId,
                PaymentStatus = PaymentStatus.Pending,
                Description = requestDto.Description,
                CraetedAt = DateTime.UtcNow
            };

            await _repo.OrderRepo.AddAsync(orderEntity);
            await _repo.CompleteAsync();
            await _repo.CommitTransactionAsync();

            // 3. Map back to DTO for response
            var responseDto = new AddRequestDTO
            {
                ProductId = orderEntity.ProductId,
                Quantity = orderEntity.Quantity,
                Price = orderEntity.Price,
                OrderType = orderEntity.OrderType,
                Status = orderEntity.Status,
                StockId = orderEntity.StockId,
                SellerId = orderEntity.SellerId,
                BuyerId = orderEntity.BuyerId,
                PaymentId = orderEntity.PaymentId,
                PaymentStatus = orderEntity.PaymentStatus.ToString(),
                Description = orderEntity.Description,
                Stock = _mapper.Map<AddStockDTO>(stockEntity)
            };

            return new GenericResponseDto<AddRequestDTO>
            {
                Status = 201,
                Data = responseDto,
                Message = "Request created successfully with associated stock."
            };
        }
        catch (Exception ex)
        {
            await _repo.RollbackTransactionAsync();
            _logger.LogError($"Error creating request with stock: {ex.Message}");
            return new GenericResponseDto<AddRequestDTO>
            {
                Status = 500,
                Message = $"An error occurred while creating the request: {ex.Message}"
            };
        }
    }



    // Update Order Status By its owner(Seller)
    public async Task<GenericResponseDto<OrderDTO>> UpdateOrderStatusAsync(int orderId, OrderStatus status)
    {
        // Open Transaction
        await _repo.BeginTransactionAsync(); // Open transaction

        try
        {
            // Fetch the order by ID
            var order = await _repo.OrderRepo.GetByIdAsync(orderId);
            if (order == null)
            {
                _logger.LogError($"Order with ID {orderId} not found.");
                return new GenericResponseDto<OrderDTO>
                {
                    Status = 404,
                    Message = "Order not found."
                };
            }
            // Update the order status
            if (status == OrderStatus.Pending)
            {
                _logger.LogError("Cannot update order status to Pending.");
                return new GenericResponseDto<OrderDTO>
                {
                    Status = 400,
                    Message = "Order status cannot be updated to Pending."
                };
            }
            // if the status is cancelled, we need to update the stock status to ForSale
            if (status == OrderStatus.Cancelled)
            {
                var stock = await _repo.StockRepo.GetByIdAsync(order.StockId);
                if (stock == null)
                {
                    _logger.LogError("Stock not found for the given StockId.");
                    return new GenericResponseDto<OrderDTO>
                    {
                        Status = 404,
                        Message = "Stock not found."
                    };
                }
                // Update the stock status to ForSale
                stock.StockStatus = StockStatus.ForSale;
                _repo.StockRepo.Update(stock);
                order.Status = status;
                _repo.OrderRepo.Update(order);
            }
            else
            {
                order.Status = status;
                _repo.OrderRepo.Update(order);
            }
            await _repo.CompleteAsync();
            await _repo.CommitTransactionAsync(); // Commit the transaction

            // Map to DTO for response

            var orderDto = _mapper.Map<OrderDTO>(order);

            return new GenericResponseDto<OrderDTO>
            {
                Status = 200,
                Data = orderDto,
                Message = "Order status updated successfully."
            };
        }
        catch (Exception ex)
        {
            await _repo.RollbackTransactionAsync(); // Rollback on error
            _logger.LogError($"Error updating order status: {ex.Message}");
            return new GenericResponseDto<OrderDTO>
            {
                Status = 500,
                Message = "An error occurred while updating the order status."
            };
        }
    }

    public async Task<GenericResponseDto<OrderDTO>> UpdateRequestOrderStatusAsync(UpdateReqDto updateReq)
    {

        try
        {
            // Fetch the order by ID
            var order = await _repo.OrderRepo.GetByIdAsync(updateReq.Id);
            if (order == null)
            {
                _logger.LogError($"Order with ID {updateReq.Id} not found.");
                return new GenericResponseDto<OrderDTO>
                {
                    Status = 404,
                    Message = "Order not found."
                };
            }

            order.Status = OrderStatus.PendingBuyer;
            order.Price = updateReq.Price;
            order.EstimatedDeliveryTime = updateReq.DeliveryDate;

            _repo.OrderRepo.Update(order);
            await _repo.CompleteAsync();

            var orderDto = _mapper.Map<OrderDTO>(order);

            return new GenericResponseDto<OrderDTO>
            {
                Status = 200,
                Data = orderDto,
                Message = "Order status updated successfully."
            };


        }
        catch (Exception ex)
        {
            _logger.LogError($"Error updating Req order status: {ex.Message}");
            return new GenericResponseDto<OrderDTO>
            {
                Status = 500,
                Message = "An error occurred while updating the Req order status."
            };
        }

    }

    // Cancel Order On Payment Faliure
    public async Task<GenericResponseDto<OrderDTO>> CancelOrderOnPaymentFailureAsync(string sessionId)
    {
        // Open Transaction
        await _repo.BeginTransactionAsync(); // Open transaction
        try
        {
            // Fetch the order by session ID
            var order = await _repo.OrderRepo.FindAsync(o => o.SessionId == sessionId, ["Seller", "Buyer", "Product"]);
            if (order == null)
            {
                _logger.LogError($"Order with Session ID {sessionId} not found.");
                return new GenericResponseDto<OrderDTO>
                {
                    Status = 404,
                    Message = "Order not found."
                };
            }

            // Update the order status to Cancelled
            order.Status = OrderStatus.Cancelled;
            order.PaymentStatus = PaymentStatus.Failed;
            _repo.OrderRepo.Update(order);
            // Update the stock status to ForSale
            var stock = await _repo.StockRepo.GetByIdAsync(order.StockId);
            if (stock == null)
            {
                _logger.LogError("Stock not found for the given StockId.");
                return new GenericResponseDto<OrderDTO>
                {
                    Status = 404,
                    Message = "Stock not found."
                };
            }
            stock.StockStatus = StockStatus.ForSale;
            _repo.StockRepo.Update(stock);
            await _repo.CompleteAsync();
            await _repo.CommitTransactionAsync(); // Commit the transaction
            // Map to DTO for response
            var orderDto = _mapper.Map<OrderDTO>(order);
            return new GenericResponseDto<OrderDTO>
            {
                Status = 200,
                Data = orderDto,
                Message = "Order cancelled successfully due to payment failure."
            };
        }
        catch (Exception ex)
        {
            await _repo.RollbackTransactionAsync(); // Rollback on error
            _logger.LogError($"Error cancelling order on payment failure: {ex.Message}");
            return new GenericResponseDto<OrderDTO>
            {
                Status = 500,
                Message = "An error occurred while cancelling the order."
            };
        }
    }

    // Get All Orders For Seller
    public async Task<GenericResponseDto<IEnumerable<OrderDTO>>> GetAllSellerOrdersAsync()
    {
        try
        {
            // Get the user ID from the HTTP context
            //var userId = _httpContextAccessor.HttpContext?.User.FindFirst("id")?.Value;
            //if (string.IsNullOrEmpty(userId))
            //{
            //    _logger.LogError("User ID not found in the HTTP context.");
            //    return new GenericResponseDto<IEnumerable<OrderDTO>>
            //    {
            //        Status = 400,
            //        Message = "User ID is required."
            //    };
            //}

            // Fetch orders for the seller
            //var orders = await _repo.OrderRepo.FindAllAsync(o => o.SellerId == userId,[]);

            var orders = await _repo.OrderRepo.FindAllAsync(o => o.SellerId == o.SellerId && o.OrderType == OrderType.Order, ["Seller", "Buyer"]);
            if (orders == null || !orders.Any())
            {
                _logger.LogInfo("No orders found for the seller.");
                return new GenericResponseDto<IEnumerable<OrderDTO>>
                {
                    Status = 404,
                    Message = "No orders found."
                };
            }
            // Map to DTOs
            var orderDtos = _mapper.Map<IEnumerable<OrderDTO>>(orders);
            return new GenericResponseDto<IEnumerable<OrderDTO>>
            {
                Status = 200,
                Data = orderDtos,
                Message = "Orders retrieved successfully."
            };
        }
        catch (Exception ex)
        {
            _logger.LogError($"Error retrieving seller orders: {ex.Message}");
            return new GenericResponseDto<IEnumerable<OrderDTO>>
            {
                Status = 500,
                Message = "An error occurred while retrieving orders."
            };
        }

    }
    public async Task<GenericResponseDto<IEnumerable<OrderDTO>>> GetAllSellerRequestOrdersAsync()
    {
        try
        {
            // Get the user ID from the HTTP context
            //var userId = _httpContextAccessor.HttpContext?.User.FindFirst("id")?.Value;
            //if (string.IsNullOrEmpty(userId))
            //{
            //    _logger.LogError("User ID not found in the HTTP context.");
            //    return new GenericResponseDto<IEnumerable<OrderDTO>>
            //    {
            //        Status = 400,
            //        Message = "User ID is required."
            //    };
            //}

            // Fetch orders for the seller
            //var orders = await _repo.OrderRepo.FindAllAsync(o => o.SellerId == userId,[]);

            var orders = await _repo.OrderRepo.FindAllAsync(o => o.SellerId == o.SellerId && o.OrderType == OrderType.Request, ["Seller", "Buyer"]);
            if (orders == null || !orders.Any())
            {
                _logger.LogInfo("No Request orders found for the seller.");
                return new GenericResponseDto<IEnumerable<OrderDTO>>
                {
                    Status = 404,
                    Message = "No orders found."
                };
            }
            // Map to DTOs
            var orderDtos = _mapper.Map<IEnumerable<OrderDTO>>(orders);
            return new GenericResponseDto<IEnumerable<OrderDTO>>
            {
                Status = 200,
                Data = orderDtos,
                Message = " Request Orders retrieved successfully."
            };
        }
        catch (Exception ex)
        {
            _logger.LogError($"Error retrieving seller Request orders: {ex.Message}");
            return new GenericResponseDto<IEnumerable<OrderDTO>>
            {
                Status = 500,
                Message = "An error occurred while retrieving Request orders."
            };
        }

    }

    // Get All Orders For Buyers
    public async Task<GenericResponseDto<IEnumerable<OrderDTO>>> GetAllBuyerOrdersAsync()
    {
        try
        {
            //Get the user ID from the HTTP context
            var userId = _httpContextAccessor.HttpContext?.User.FindFirst(System.Security.Claims.ClaimTypes.NameIdentifier)?.Value;
            if (string.IsNullOrEmpty(userId))
            {
                _logger.LogError("User ID not found in the HTTP context.");
                return new GenericResponseDto<IEnumerable<OrderDTO>>
                {
                    Status = 400,
                    Message = "User ID is required."
                };
            }

            // Fetch orders for the Buyers
            //var orders = await _repo.OrderRepo.FindAllAsync(o => o.SellerId == userId,[]);

            var orders = await _repo.OrderRepo.FindAllAsync(o => o.BuyerId == userId && o.OrderType == OrderType.Order, ["Seller", "Buyer"]);
            if (orders == null || !orders.Any())
            {
                _logger.LogInfo("No orders found for the seller.");
                return new GenericResponseDto<IEnumerable<OrderDTO>>
                {
                    Status = 404,
                    Message = "No orders found.",
                    Data = new List<OrderDTO>()
                };
            }
            // Map to DTOs
            var orderDtos = _mapper.Map<IEnumerable<OrderDTO>>(orders);
            return new GenericResponseDto<IEnumerable<OrderDTO>>
            {
                Status = 200,
                Data = orderDtos,
                Message = "Orders retrieved successfully."
            };
        }
        catch (Exception ex)
        {
            _logger.LogError($"Error retrieving seller orders: {ex.Message}");
            return new GenericResponseDto<IEnumerable<OrderDTO>>
            {
                Status = 500,
                Message = "An error occurred while retrieving orders."
            };
        }

    }
    public async Task<GenericResponseDto<IEnumerable<OrderDTO>>> GetAllBuyerRequestOrdersAsync()
    {
        try
        {
            // Get the user ID from the HTTP context
            var userId = _httpContextAccessor.HttpContext?.User.FindFirst(System.Security.Claims.ClaimTypes.NameIdentifier)?.Value;
            if (string.IsNullOrEmpty(userId))
            {
                _logger.LogError("User ID not found in the HTTP context.");
                return new GenericResponseDto<IEnumerable<OrderDTO>>
                {
                    Status = 400,
                    Message = "User ID is required."
                };
            }

            // Fetch orders for the seller
            //var orders = await _repo.OrderRepo.FindAllAsync(o => o.SellerId == userId,[]);

            var orders = await _repo.OrderRepo.FindAllAsync(o => o.BuyerId == userId && o.OrderType == OrderType.Request, ["Seller", "Buyer", "Product"]);
            if (orders == null || !orders.Any())
            {
                _logger.LogInfo("No Request orders found for the seller.");
                return new GenericResponseDto<IEnumerable<OrderDTO>>
                {
                    Status = 404,
                    Message = "No orders found.",
                    Data = new List<OrderDTO>()

                };
            }
            // Map to DTOs
            var orderDtos = _mapper.Map<IEnumerable<OrderDTO>>(orders);
            return new GenericResponseDto<IEnumerable<OrderDTO>>
            {
                Status = 200,
                Data = orderDtos,
                Message = " Request Orders retrieved successfully."
            };
        }
        catch (Exception ex)
        {
            _logger.LogError($"Error retrieving seller Request orders: {ex.Message}");
            return new GenericResponseDto<IEnumerable<OrderDTO>>
            {
                Status = 500,
                Message = "An error occurred while retrieving Request orders."
            };
        }

    }






    public async Task<GenericResponseDto<IEnumerable<OrderDTO>>> GetAllOrdersandRequestforAdminAsync()
    {
        try
        {
            // Get the user ID from the HTTP context
            //var userId = _httpContextAccessor.HttpContext?.User.FindFirst("id")?.Value;
            //if (string.IsNullOrEmpty(userId))
            //{
            //    _logger.LogError("User ID not found in the HTTP context.");
            //    return new GenericResponseDto<IEnumerable<OrderDTO>>
            //    {
            //        Status = 400,
            //        Message = "User ID is required."
            //    };
            //}

            // Fetch orders for the seller
            //var orders = await _repo.OrderRepo.FindAllAsync(o => o.SellerId == userId,[]);

            var orders = await _repo.OrderRepo.FindAllAsync(o => o.Id != null, ["Seller", "Buyer", "Product"]);
            if (orders == null || !orders.Any())
            {
                _logger.LogInfo("No Request orders found for the seller.");
                return new GenericResponseDto<IEnumerable<OrderDTO>>
                {
                    Status = 404,
                    Message = "No orders found."
                };
            }
            // Map to DTOs
            var orderDtos = _mapper.Map<IEnumerable<OrderDTO>>(orders);
            return new GenericResponseDto<IEnumerable<OrderDTO>>
            {
                Status = 200,
                Data = orderDtos,
                Message = " Request Orders retrieved successfully."
            };
        }
        catch (Exception ex)
        {
            _logger.LogError($"Error retrieving seller Request orders: {ex.Message}");
            return new GenericResponseDto<IEnumerable<OrderDTO>>
            {
                Status = 500,
                Message = "An error occurred while retrieving Request orders."
            };
        }
    }


    public async Task<GenericResponseDto<IEnumerable<OrderDTO>>> GetAllUserOrdersAsync()
    {
        try
        {
            // Get the user ID from the HTTP context
            //var userId = _httpContextAccessor.HttpContext?.User.FindFirst("id")?.Value;
            //if (string.IsNullOrEmpty(userId))
            //{
            //    _logger.LogError("User ID not found in the HTTP context.");
            //    return new GenericResponseDto<IEnumerable<OrderDTO>>
            //    {
            //        Status = 400,
            //        Message = "User ID is required."
            //    };
            //}

            // Fetch orders for the seller
            //var orders = await _repo.OrderRepo.FindAllAsync(o => o.SellerId == userId,[]);

            var orders = await _repo.OrderRepo.FindAllAsync(o => o.SellerId == o.SellerId && o.OrderType == OrderType.Order, ["Seller", "Buyer"]);
            if (orders == null || !orders.Any())
            {
                _logger.LogInfo("No orders found for the seller.");
                return new GenericResponseDto<IEnumerable<OrderDTO>>
                {
                    Status = 404,
                    Message = "No orders found."
                };
            }
            // Map to DTOs
            var orderDtos = _mapper.Map<IEnumerable<OrderDTO>>(orders);
            return new GenericResponseDto<IEnumerable<OrderDTO>>
            {
                Status = 200,
                Data = orderDtos,
                Message = "Orders retrieved successfully."
            };
        }
        catch (Exception ex)
        {
            _logger.LogError($"Error retrieving seller orders: {ex.Message}");
            return new GenericResponseDto<IEnumerable<OrderDTO>>
            {
                Status = 500,
                Message = "An error occurred while retrieving orders."
            };
        }

    }
    public async Task<GenericResponseDto<IEnumerable<OrderDTO>>> GetAllUserRequestOrdersAsync()
    {
        try
        {
            // Get the user ID from the HTTP context
            //var userId = _httpContextAccessor.HttpContext?.User.FindFirst("id")?.Value;
            //if (string.IsNullOrEmpty(userId))
            //{
            //    _logger.LogError("User ID not found in the HTTP context.");
            //    return new GenericResponseDto<IEnumerable<OrderDTO>>
            //    {
            //        Status = 400,
            //        Message = "User ID is required."
            //    };
            //}

            // Fetch orders for the seller
            //var orders = await _repo.OrderRepo.FindAllAsync(o => o.SellerId == userId,[]);

            var orders = await _repo.OrderRepo.FindAllAsync(o => o.SellerId == o.SellerId && o.OrderType == OrderType.Request, ["Seller", "Buyer"]);
            if (orders == null || !orders.Any())
            {
                _logger.LogInfo("No Request orders found for the seller.");
                return new GenericResponseDto<IEnumerable<OrderDTO>>
                {
                    Status = 404,
                    Message = "No orders found."
                };
            }
            // Map to DTOs
            var orderDtos = _mapper.Map<IEnumerable<OrderDTO>>(orders);
            return new GenericResponseDto<IEnumerable<OrderDTO>>
            {
                Status = 200,
                Data = orderDtos,
                Message = " Request Orders retrieved successfully."
            };
        }
        catch (Exception ex)
        {
            _logger.LogError($"Error retrieving seller Request orders: {ex.Message}");
            return new GenericResponseDto<IEnumerable<OrderDTO>>
            {
                Status = 500,
                Message = "An error occurred while retrieving Request orders."
            };
        }

    }

    // Analysis 
    public async Task<GenericResponseDto<Dictionary<OrderType, decimal>>> GetTotalSalesByOrderTypeAsync()
    {
        var res = await _repo.OrderRepo.GetTotalSalesByOrderTypeAsync();

        return new GenericResponseDto<Dictionary<OrderType, decimal>>()
        {

            Data = res,
            Status = 200,
            Message = "Data Fetched Successfully"
        };

    }

    public async Task<GenericResponseDto<Dictionary<OrderType, int>>> GetOrderCountsByTypeAsync()
    {
        var res = await _repo.OrderRepo.GetOrderCountsByTypeAsync();

        return new GenericResponseDto<Dictionary<OrderType, int>>()
        {

            Data = res,
            Status = 200,
            Message = "Data Fetched Successfully"
        };
    }

    public GenericResponseDto<ReportDto> CalculateMonthlyRevenueOrderVsStatus(OrderType? type, OrderStatus? status, ReportMetricType metricType)
    {

        var res = _repo.OrderRepo.CalculateMonthlyRevenueOrderVsStatus(type, status, metricType);

        return new GenericResponseDto<ReportDto>()
        {

            Data = res,
            Status = 200,
            Message = "CalculateMonthlyRevenueOrderVsStatus Fetched Successfully"
        };
    }
    public GenericResponseDto<ReportDto> CalculateWeeklyRevenueOrderVsStatus(OrderType? type, OrderStatus? status, ReportMetricType metricType)
    {
        var res = _repo.OrderRepo.CalculateWeeklyRevenueOrderVsStatus(type, status, metricType);

        return new GenericResponseDto<ReportDto>()
        {

            Data = res,
            Status = 200,
            Message = "CalculateWeeklyRevenueOrderVsStatus Fetched Successfully"
        };
    }

    public GenericResponseDto<ReportDto> CalculateYearlyRevenueOrderVsStatus(OrderType? type, OrderStatus? status, ReportMetricType metricType)
    {
        var res = _repo.OrderRepo.CalculateYearlyRevenueOrderVsStatus(type, status, metricType);

        return new GenericResponseDto<ReportDto>()
        {

            Data = res,
            Status = 200,
            Message = "CalculateYearlyRevenueOrderVsStatus Fetched Successfully"
        };
    }

    public async Task<GenericResponseDto<ReportDto>> CalculateOrdersVsPaymentStatusAsync(OrderType? type, ReportMetricType metricType)
    {
        var res = await _repo.OrderRepo.CalculateOrdersVsPaymentStatusAsync(type, metricType);

        return new GenericResponseDto<ReportDto>()
        {

            Data = res,
            Status = 200,
            Message = "CalculateOrdersVsPaymentStatusAsync Fetched Successfully"
        };
    }






    public GenericResponseDto<TopProductReportDto> GetTopProductPerYearAsync(OrderType? type, OrderStatus? status, ReportMetricType metricType)
    {
        var res = _repo.OrderRepo.GetTopProductPerYearAsync(type, status, metricType);

        return new GenericResponseDto<TopProductReportDto>()
        {

            Data = res,
            Status = 200,
            Message = "GetTopProductPerYearAsync Fetched Successfully"
        };
    }
    public GenericResponseDto<TopProductReportDto> GetTopProductPerMonthAsync(OrderType? type, OrderStatus? status, ReportMetricType metricType)
    {
        var res = _repo.OrderRepo.GetTopProductPerMonthAsync(type, status, metricType);

        return new GenericResponseDto<TopProductReportDto>()
        {

            Data = res,
            Status = 200,
            Message = "GetTopProductPerMonthAsync Fetched Successfully"
        };
    }
    public GenericResponseDto<TopProductReportDto> GetTopProductPerWeekAsync(OrderType? type, OrderStatus? status, ReportMetricType metricType)
    {
        var res = _repo.OrderRepo.GetTopProductPerWeekAsync(type, status, metricType);

        return new GenericResponseDto<TopProductReportDto>()
        {

            Data = res,
            Status = 200,
            Message = "GetTopProductPerWeekAsync Fetched Successfully"
        };
    }

    // Invoice Generator 
    public async Task InvoiceGeneratorAsync(int orderid)
    {

        var order = await _repo.OrderRepo.FindAsync(o => o.Id == orderid, ["Product"]);
        var user = await _repo.UserRepo.GetByIdAsync(order.BuyerId);
        var invoice = InvoiceGenerator.CreateInvoice(order.PaymentId, order.PaymentDate.ToString(), "Credit Card", order.Product.Name,
        order.Quantity, order.Price, "stockatgroup@gmail.com");

        await _emailService.SendEmailAsync(user.Email, "Payment Receipt", invoice);

    }

<<<<<<< HEAD
    public async Task<GenericResponseDto<OrderDTO>> UpdateOrderDriverAsync(int orderId, string driverId)
    {
        var order = await _repo.OrderRepo.GetByIdAsync(orderId);
        if (order == null)
        {
            return new GenericResponseDto<OrderDTO>
            {
                Status = 404,
                Message = "Order not found."
            };
        }
        var driver = await _repo.DriverRepo.FindAsync(d => d.Id == driverId);
        if (driver == null)
        {
            return new GenericResponseDto<OrderDTO>
            {
                Status = 404,
                Message = "Driver not found."
            };
        }
        order.DriverId = driverId;
        _repo.OrderRepo.Update(order);
        await _repo.CompleteAsync();
        var dto = _mapper.Map<OrderDTO>(order);
        return new GenericResponseDto<OrderDTO>
        {
            Status = 200,
            Data = dto,
            Message = "Order driver updated successfully."
        };
    }
=======
    public async Task PaymentCancellation()
    {

        var orders = await _repo.OrderRepo.FindAllAsync(o => o.OrderType == OrderType.Order && o.PaymentStatus == PaymentStatus.Pending && o.SessionId != null, ["Stock"]);
        if (orders.Any())
        {
            foreach (var order in orders)
            {
                order.Status = OrderStatus.Cancelled;
                order.PaymentStatus = PaymentStatus.Failed;
                if (order.Stock != null)
                {
                    order.Stock.StockStatus = StockStatus.ForSale;
                }
            }
        }
        _logger.LogWarn("Cancel Payment Works ");
        await _repo.CompleteAsync();
    }


    public async Task<GenericResponseDto<Dictionary<string, int>>> OrderSummaryCalc()
    {

        var res = await _repo.OrderRepo.GetOrderStatusCountsAsync();

        return new GenericResponseDto<Dictionary<string, int>>()
        {

            Data = res,
            Message = "Order Summary Fetched ",
            Status = 200
        };

    }


>>>>>>> fafe3bb4
}<|MERGE_RESOLUTION|>--- conflicted
+++ resolved
@@ -1011,7 +1011,44 @@
 
     }
 
-<<<<<<< HEAD
+    public async Task PaymentCancellation()
+    {
+
+        var orders = await _repo.OrderRepo.FindAllAsync(o => o.OrderType == OrderType.Order && o.PaymentStatus == PaymentStatus.Pending && o.SessionId != null, ["Stock"]);
+        if (orders.Any())
+        {
+            foreach (var order in orders)
+            {
+                order.Status = OrderStatus.Cancelled;
+                order.PaymentStatus = PaymentStatus.Failed;
+                if (order.Stock != null)
+                {
+                    order.Stock.StockStatus = StockStatus.ForSale;
+                }
+            }
+        }
+        _logger.LogWarn("Cancel Payment Works ");
+        await _repo.CompleteAsync();
+    }
+
+
+    public async Task<GenericResponseDto<Dictionary<string, int>>> OrderSummaryCalc()
+    {
+
+        var res = await _repo.OrderRepo.GetOrderStatusCountsAsync();
+
+        return new GenericResponseDto<Dictionary<string, int>>()
+        {
+
+            Data = res,
+            Message = "Order Summary Fetched ",
+            Status = 200
+        };
+
+    }
+
+
+
     public async Task<GenericResponseDto<OrderDTO>> UpdateOrderDriverAsync(int orderId, string driverId)
     {
         var order = await _repo.OrderRepo.GetByIdAsync(orderId);
@@ -1043,43 +1080,4 @@
             Message = "Order driver updated successfully."
         };
     }
-=======
-    public async Task PaymentCancellation()
-    {
-
-        var orders = await _repo.OrderRepo.FindAllAsync(o => o.OrderType == OrderType.Order && o.PaymentStatus == PaymentStatus.Pending && o.SessionId != null, ["Stock"]);
-        if (orders.Any())
-        {
-            foreach (var order in orders)
-            {
-                order.Status = OrderStatus.Cancelled;
-                order.PaymentStatus = PaymentStatus.Failed;
-                if (order.Stock != null)
-                {
-                    order.Stock.StockStatus = StockStatus.ForSale;
-                }
-            }
-        }
-        _logger.LogWarn("Cancel Payment Works ");
-        await _repo.CompleteAsync();
-    }
-
-
-    public async Task<GenericResponseDto<Dictionary<string, int>>> OrderSummaryCalc()
-    {
-
-        var res = await _repo.OrderRepo.GetOrderStatusCountsAsync();
-
-        return new GenericResponseDto<Dictionary<string, int>>()
-        {
-
-            Data = res,
-            Message = "Order Summary Fetched ",
-            Status = 200
-        };
-
-    }
-
-
->>>>>>> fafe3bb4
 }