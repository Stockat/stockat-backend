--- conflicted
+++ resolved
@@ -613,12 +613,7 @@
         }
 
     }
-        // helper function
-        private string GetCurrentUserId()
-        {
-            var userId = _httpContextAccessor.HttpContext?.User?.FindFirst(ClaimTypes.NameIdentifier)?.Value;
-
-<<<<<<< HEAD
+
     // Analysis 
     public async Task<GenericResponseDto<Dictionary<OrderType, decimal>>> GetTotalSalesByOrderTypeAsync()
     {
@@ -646,11 +641,5 @@
             Message = "Data Fetched Successfully"
         };
     }
-=======
-            if (string.IsNullOrEmpty(userId))
-                throw new UnauthorizedAccessException("User ID not found in token.");
->>>>>>> 7b727f69
-
-            return userId;
-        }
+
 }