﻿using System;
using System.Collections.Generic;
using System.Linq;
using System.Text;
using System.Threading.Tasks;
using AutoMapper;
using Microsoft.AspNetCore.Http;
using Stockat.Core;
using Stockat.Core.DTOs;
using Stockat.Core.DTOs.OrderDTOs;
using Stockat.Core.Entities;
using Stockat.Core.Enums;
using Stockat.Core.IServices;

namespace Stockat.Service.Services;

public class OrderService : IOrderService
{
    private readonly ILoggerManager _logger;
    private readonly IMapper _mapper;
    private readonly IRepositoryManager _repo;
    private readonly IHttpContextAccessor _httpContextAccessor;

    public OrderService(ILoggerManager logger, IMapper mapper, IRepositoryManager repo, IHttpContextAccessor httpContextAccessor)
    {
        _logger = logger;
        _mapper = mapper;
        _repo = repo;
        _httpContextAccessor = httpContextAccessor;
    }

    // Add Order
    public async Task<GenericResponseDto<AddOrderDTO>> AddOrderAsync(AddOrderDTO orderDto)
    {
        try
        {
            // Map DTO to entity
            var orderEntity = _mapper.Map<OrderProduct>(orderDto);
            // Getting Order quantity from stock quantity incase the order quantity is not provided or wrong
            var stock = await _repo.StockRepo.GetByIdAsync(orderDto.StockId);
            if (stock == null)
            {
                _logger.LogError("Stock not found for the given StockId.");
                return new GenericResponseDto<AddOrderDTO>
                {
                    Status = 404,
                    Message = "Stock not found."
                };
            }
            // Asigning the stock quantity to the order quantity
            orderEntity.Quantity = stock.Quantity;
            // Add the order to the repository
            await _repo.OrderRepo.AddAsync(orderEntity);
            // Set the Stock Status to SoldOut
            stock.StockStatus = StockStatus.SoldOut;
            // Update the stock in the repository
            _repo.StockRepo.Update(stock);

            await _repo.CompleteAsync();
            // Map back to DTO for response
            var responseDto = _mapper.Map<AddOrderDTO>(orderEntity);
            return new GenericResponseDto<AddOrderDTO>
            {
                Status = 201,
                Data = responseDto,
                Message = "Order added successfully."
            };
        }
        catch (Exception ex)
        {
            _logger.LogError($"Error adding order: {ex.Message}");
            return new GenericResponseDto<AddOrderDTO>
            {
                Status = 500,
                Message = "An error occurred while adding the order."
            };
        }
    }

    //// Add Request
    //public async Task<GenericResponseDto<AddRequestDTO>> AddRequestAsync(AddRequestDTO requestDto)
    //{
    //    try
    //    {
    //        // Map Request included Stock
    //        // Map DTO to entity
    //        //var requestEntity = _mapper.Map<RequestProduct>(requestDto);
    //        // Add the request to the repository
    //        //await _repo.OrderRepo.AddAsync(requestEntity);
    //        await _repo.CompleteAsync();
    //        // Map back to DTO for response
    //        var responseDto = _mapper.Map<AddRequestDTO>(requestEntity);
    //        return new GenericResponseDto<AddRequestDTO>
    //        {
    //            Status = 201,
    //            Data = responseDto,
    //            Message = "Request added successfully."
    //        };
    //    }
    //    catch (Exception ex)
    //    {
    //        _logger.LogError($"Error adding request: {ex.Message}");
    //        return new GenericResponseDto<AddRequestDTO>
    //        {
    //            Status = 500,
    //            Message = "An error occurred while adding the request."
    //        };
    //    }
    //}


<<<<<<< HEAD
        // Add Request
        


        // Update Order Status By its owner(Seller)
        public async Task<GenericResponseDto<OrderDTO>> UpdateOrderStatusAsync(int orderId, OrderStatus status)
        {
            // Open Transaction
            await _repo.BeginTransactionAsync(); // Open transaction

            try
=======
    // Update Order Status By its owner(Seller)
    public async Task<GenericResponseDto<OrderDTO>> UpdateOrderStatusAsync(int orderId, OrderStatus status)
    {
        // Open Transaction
        await _repo.BeginTransactionAsync(); // Open transaction

        try
        {
            // Fetch the order by ID
            var order = await _repo.OrderRepo.GetByIdAsync(orderId);
            if (order == null)
            {
                _logger.LogError($"Order with ID {orderId} not found.");
                return new GenericResponseDto<OrderDTO>
                {
                    Status = 404,
                    Message = "Order not found."
                };
            }
            // Update the order status
            if (status == OrderStatus.Pending)
            {
                _logger.LogError("Cannot update order status to Pending.");
                return new GenericResponseDto<OrderDTO>
                {
                    Status = 400,
                    Message = "Order status cannot be updated to Pending."
                };
            }
            // if the status is cancelled, we need to update the stock status to ForSale
            if (status == OrderStatus.Cancelled)
>>>>>>> 6334e756
            {
                var stock = await _repo.StockRepo.GetByIdAsync(order.StockId);
                if (stock == null)
                {
                    _logger.LogError("Stock not found for the given StockId.");
                    return new GenericResponseDto<OrderDTO>
                    {
                        Status = 404,
                        Message = "Stock not found."
                    };
                }
                // Update the stock status to ForSale
                stock.StockStatus = StockStatus.ForSale;
                _repo.StockRepo.Update(stock);
                order.Status = status;
                _repo.OrderRepo.Update(order);
            }
            else
            {
                order.Status = status;
                _repo.OrderRepo.Update(order);
            }
            await _repo.CompleteAsync();
            await _repo.CommitTransactionAsync(); // Commit the transaction

            // Map to DTO for response

            var orderDto = _mapper.Map<OrderDTO>(order);

            return new GenericResponseDto<OrderDTO>
            {
                Status = 200,
                Data = orderDto,
                Message = "Order status updated successfully."
            };
        }
        catch (Exception ex)
        {
            await _repo.RollbackTransactionAsync(); // Rollback on error
            _logger.LogError($"Error updating order status: {ex.Message}");
            return new GenericResponseDto<OrderDTO>
            {
                Status = 500,
                Message = "An error occurred while updating the order status."
            };
        }
    }


    // Get All Orders For Seller
    public async Task<GenericResponseDto<IEnumerable<OrderDTO>>> GetAllSellerOrdersAsync()
    {
        try
        {
            // Get the user ID from the HTTP context
            //var userId = _httpContextAccessor.HttpContext?.User.FindFirst("id")?.Value;
            //if (string.IsNullOrEmpty(userId))
            //{
            //    _logger.LogError("User ID not found in the HTTP context.");
            //    return new GenericResponseDto<IEnumerable<OrderDTO>>
            //    {
            //        Status = 400,
            //        Message = "User ID is required."
            //    };
            //}

            // Fetch orders for the seller
            //var orders = await _repo.OrderRepo.FindAllAsync(o => o.SellerId == userId,[]);

            var orders = await _repo.OrderRepo.FindAllAsync(o => o.SellerId == o.SellerId && o.OrderType == OrderType.Order, ["Seller", "Buyer"]);
            if (orders == null || !orders.Any())
            {
                _logger.LogInfo("No orders found for the seller.");
                return new GenericResponseDto<IEnumerable<OrderDTO>>
                {
                    Status = 404,
                    Message = "No orders found."
                };
            }
            // Map to DTOs
            var orderDtos = _mapper.Map<IEnumerable<OrderDTO>>(orders);
            return new GenericResponseDto<IEnumerable<OrderDTO>>
            {
                Status = 200,
                Data = orderDtos,
                Message = "Orders retrieved successfully."
            };
        }
        catch (Exception ex)
        {
            _logger.LogError($"Error retrieving seller orders: {ex.Message}");
            return new GenericResponseDto<IEnumerable<OrderDTO>>
            {
                Status = 500,
                Message = "An error occurred while retrieving orders."
            };
        }

    }
    public async Task<GenericResponseDto<IEnumerable<OrderDTO>>> GetAllSellerRequestOrdersAsync()
    {
        try
        {
            // Get the user ID from the HTTP context
            //var userId = _httpContextAccessor.HttpContext?.User.FindFirst("id")?.Value;
            //if (string.IsNullOrEmpty(userId))
            //{
            //    _logger.LogError("User ID not found in the HTTP context.");
            //    return new GenericResponseDto<IEnumerable<OrderDTO>>
            //    {
            //        Status = 400,
            //        Message = "User ID is required."
            //    };
            //}

            // Fetch orders for the seller
            //var orders = await _repo.OrderRepo.FindAllAsync(o => o.SellerId == userId,[]);

            var orders = await _repo.OrderRepo.FindAllAsync(o => o.SellerId == o.SellerId && o.OrderType == OrderType.Request, ["Seller", "Buyer"]);
            if (orders == null || !orders.Any())
            {
                _logger.LogInfo("No Request orders found for the seller.");
                return new GenericResponseDto<IEnumerable<OrderDTO>>
                {
                    Status = 404,
                    Message = "No orders found."
                };
            }
            // Map to DTOs
            var orderDtos = _mapper.Map<IEnumerable<OrderDTO>>(orders);
            return new GenericResponseDto<IEnumerable<OrderDTO>>
            {
                Status = 200,
                Data = orderDtos,
                Message = " Request Orders retrieved successfully."
            };
        }
        catch (Exception ex)
        {
            _logger.LogError($"Error retrieving seller Request orders: {ex.Message}");
            return new GenericResponseDto<IEnumerable<OrderDTO>>
            {
                Status = 500,
                Message = "An error occurred while retrieving Request orders."
            };
        }

    }

    public async Task<GenericResponseDto<IEnumerable<OrderDTO>>> GetAllOrdersandRequestforAdminAsync()
    {
        try
        {
            // Get the user ID from the HTTP context
            //var userId = _httpContextAccessor.HttpContext?.User.FindFirst("id")?.Value;
            //if (string.IsNullOrEmpty(userId))
            //{
            //    _logger.LogError("User ID not found in the HTTP context.");
            //    return new GenericResponseDto<IEnumerable<OrderDTO>>
            //    {
            //        Status = 400,
            //        Message = "User ID is required."
            //    };
            //}

            // Fetch orders for the seller
            //var orders = await _repo.OrderRepo.FindAllAsync(o => o.SellerId == userId,[]);

            var orders = await _repo.OrderRepo.FindAllAsync(o => o.Id != null, ["Seller", "Buyer"]);
            if (orders == null || !orders.Any())
            {
                _logger.LogInfo("No Request orders found for the seller.");
                return new GenericResponseDto<IEnumerable<OrderDTO>>
                {
                    Status = 404,
                    Message = "No orders found."
                };
            }
            // Map to DTOs
            var orderDtos = _mapper.Map<IEnumerable<OrderDTO>>(orders);
            return new GenericResponseDto<IEnumerable<OrderDTO>>
            {
                Status = 200,
                Data = orderDtos,
                Message = " Request Orders retrieved successfully."
            };
        }
        catch (Exception ex)
        {
            _logger.LogError($"Error retrieving seller Request orders: {ex.Message}");
            return new GenericResponseDto<IEnumerable<OrderDTO>>
            {
                Status = 500,
                Message = "An error occurred while retrieving Request orders."
            };
        }

    }





}<|MERGE_RESOLUTION|>--- conflicted
+++ resolved
@@ -109,19 +109,6 @@
     //}
 
 
-<<<<<<< HEAD
-        // Add Request
-        
-
-
-        // Update Order Status By its owner(Seller)
-        public async Task<GenericResponseDto<OrderDTO>> UpdateOrderStatusAsync(int orderId, OrderStatus status)
-        {
-            // Open Transaction
-            await _repo.BeginTransactionAsync(); // Open transaction
-
-            try
-=======
     // Update Order Status By its owner(Seller)
     public async Task<GenericResponseDto<OrderDTO>> UpdateOrderStatusAsync(int orderId, OrderStatus status)
     {
@@ -153,7 +140,6 @@
             }
             // if the status is cancelled, we need to update the stock status to ForSale
             if (status == OrderStatus.Cancelled)
->>>>>>> 6334e756
             {
                 var stock = await _repo.StockRepo.GetByIdAsync(order.StockId);
                 if (stock == null)
@@ -168,7 +154,82 @@
                 // Update the stock status to ForSale
                 stock.StockStatus = StockStatus.ForSale;
                 _repo.StockRepo.Update(stock);
-                order.Status = status;
+
+                await _repo.CompleteAsync();
+                // Map back to DTO for response
+                var responseDto = _mapper.Map<AddOrderDTO>(orderEntity);
+                return new GenericResponseDto<AddOrderDTO>
+                {
+                    Status = 201,
+                    Data = responseDto,
+                    Message = "Order added successfully."
+                };
+            }
+            catch (Exception ex)
+            {
+                _logger.LogError($"Error adding order: {ex.Message}");
+                return new GenericResponseDto<AddOrderDTO>
+                {
+                    Status = 500,
+                    Message = "An error occurred while adding the order."
+                };
+            }
+        }
+
+        // Add Request
+        
+
+
+        // Update Order Status By its owner(Seller)
+        public async Task<GenericResponseDto<OrderDTO>> UpdateOrderStatusAsync(int orderId, OrderStatus status)
+        {
+            // Open Transaction
+            await _repo.BeginTransactionAsync(); // Open transaction
+
+            try
+            {
+                // Fetch the order by ID
+                var order = await _repo.OrderRepo.GetByIdAsync(orderId);
+                if (order == null)
+                {
+                    _logger.LogError($"Order with ID {orderId} not found.");
+                    return new GenericResponseDto<OrderDTO>
+                    {
+                        Status = 404,
+                        Message = "Order not found."
+                    };
+                }
+                // Update the order status
+                if (status == OrderStatus.Pending)
+                {
+                    _logger.LogError("Cannot update order status to Pending.");
+                    return new GenericResponseDto<OrderDTO>
+                    {
+                        Status = 400,
+                        Message = "Order status cannot be updated to Pending."
+                    };
+                }
+                // if the status is cancelled, we need to update the stock status to ForSale
+                if (status == OrderStatus.Cancelled)
+                {
+                    var stock = await _repo.StockRepo.GetByIdAsync(order.StockId);
+                    if (stock == null)
+                    {
+                        _logger.LogError("Stock not found for the given StockId.");
+                        return new GenericResponseDto<OrderDTO>
+                        {
+                            Status = 404,
+                            Message = "Stock not found."
+                        };
+                    }
+                    // Update the stock status to ForSale
+                    stock.StockStatus = StockStatus.ForSale;
+                    _repo.StockRepo.Update(stock);
+                    order.Status = status;
+                    _repo.OrderRepo.Update(order);
+                }
+                else { 
+                    order.Status = status;
                 _repo.OrderRepo.Update(order);
             }
             else
